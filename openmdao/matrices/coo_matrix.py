"""Define the CooMatrix class."""
from __future__ import division

import numpy
from numpy import ndarray
from scipy.sparse import coo_matrix, csr_matrix
from six.moves import range
from six import iteritems

from openmdao.matrices.matrix import Matrix, _compute_index_map


class CooMatrix(Matrix):
    """Sparse matrix in Coordinate list format."""

    def _build_sparse(self, num_rows, num_cols):
        """Allocate the data, rows, and cols for the sparse matrix.

        Args
        ----
        num_rows : int
            number of rows in the matrix.
        num_cols : int
            number of cols in the matrix.

        Returns
        -------
        (ndarray, ndarray, ndarray)
            data, rows, cols that can be used to construct a sparse matrix.
        """
        counter = 0

<<<<<<< HEAD
        submat_meta_iter = ((self._out_submats, self._out_metadata),
                            (self._in_submats, self._in_metadata))

        for submats, metadata in submat_meta_iter:
            for key in submats:
                info, irow, icol, src_indices, shape = submats[key]
                val = info['value']
                dense = (info['rows'] is None and (val is None or
                         isinstance(val, ndarray)))
                ind1 = counter

                if dense:
                    if src_indices is not None:
                        counter += len(src_indices) * shape[0]
                    else:
                        counter += numpy.prod(shape)
                else:
                    if src_indices is not None:
                        counter += len(src_indices)
                    else:
                        counter += len(info['rows'])

                ind2 = counter
                metadata[key] = (ind1, ind2)
=======
        for key, (jac, irow, icol, src_indices) in iteritems(self._submats):
            ind1 = counter
            if isinstance(jac, ndarray):
                counter += jac.size
            elif isinstance(jac, (coo_matrix, csr_matrix)):
                counter += jac.data.size
            elif isinstance(jac, list):
                counter += len(jac[0])
            ind2 = counter
            self._metadata[key] = (ind1, ind2)
>>>>>>> 4a9ffebe

        data = numpy.zeros(counter)
        rows = -numpy.ones(counter, int)
        cols = -numpy.ones(counter, int)

<<<<<<< HEAD
        for submats, metadata in submat_meta_iter:
            for key in submats:
                info, irow, icol, src_indices, shape = submats[key]
                val = info['value']
                dense = (info['rows'] is None and (val is None or
                         isinstance(val, ndarray)))

                ind1, ind2 = metadata[key]
                idxs = None

                if dense:
                    rowrange = numpy.arange(shape[0], dtype=int)

                    if src_indices is None:
                        colrange = numpy.arange(shape[1], dtype=int)
                    else:
                        colrange = src_indices

                    ncols = colrange.size
                    subrows = rows[ind1:ind2]
                    subcols = cols[ind1:ind2]

                    for i, row in enumerate(rowrange):
                        subrows[i * ncols: (i + 1) * ncols] = row
                        subcols[i * ncols: (i + 1) * ncols] = colrange

                    rows[ind1:ind2] += irow
                    cols[ind1:ind2] += icol

                else:  #  sparse
                    if isinstance(val, (coo_matrix, csr_matrix)):
                        jac = val.tocoo()
                        jrows = jac.row
                        jcols = jac.col
                    else:
                        jrows = info['rows']
                        jcols = info['cols']

                    if src_indices is None:
                        rows[ind1:ind2] = jrows + irow
                        cols[ind1:ind2] = jcols + icol
                    else:
                        irows, icols, idxs = _compute_index_map(jrows, jcols,
                                                                irow, icol,
                                                                src_indices)
                        rows[ind1:ind2] = irows
                        cols[ind1:ind2] = icols

                if metadata is self._in_metadata:
                    metadata[key] = (ind1, ind2, idxs)
=======
        for key, (jac, irow, icol, src_indices) in iteritems(self._submats):
            ind1, ind2 = self._metadata[key]
            idxs = None

            if isinstance(jac, ndarray):
                rowrange = numpy.arange(jac.shape[0], dtype=int)

                if src_indices is None:
                    colrange = numpy.arange(jac.shape[1], dtype=int)
                else:
                    colrange = numpy.array(src_indices, dtype=int)

                ncols = colrange.size
                subrows = rows[ind1:ind2]
                subcols = cols[ind1:ind2]

                for i, row in enumerate(rowrange):
                    subrows[i * ncols: (i + 1) * ncols] = row
                    subcols[i * ncols: (i + 1) * ncols] = colrange

                rows[ind1:ind2] += irow
                cols[ind1:ind2] += icol
                data[ind1:ind2] = jac.flat

            elif isinstance(jac, (coo_matrix, csr_matrix)):
                coojac = jac.tocoo()
                if src_indices is None:
                    data[ind1:ind2] = coojac.data
                    rows[ind1:ind2] = coojac.row + irow
                    cols[ind1:ind2] = coojac.col + icol
>>>>>>> 4a9ffebe
                else:
                    irows, icols, idxs = _compute_index_map(coojac.row,
                                                            coojac.col,
                                                            irow, icol,
                                                            src_indices)
                    data[ind1:ind2] = jac.data[idxs]
                    rows[ind1:ind2] = irows
                    cols[ind1:ind2] = icols

            elif isinstance(jac, list):
                if src_indices is None:
                    data[ind1:ind2] = jac[0]
                    rows[ind1:ind2] = irow + jac[1]
                    cols[ind1:ind2] = icol + jac[2]
                else:
                    irows, icols, idxs = _compute_index_map(jac[1],
                                                            jac[2],
                                                            irow, icol,
                                                            src_indices)
                    data[ind1:ind2] = jac[0][idxs]
                    rows[ind1:ind2] = irows
                    cols[ind1:ind2] = icols

            self._metadata[key] = (ind1, ind2, idxs)

        return data, rows, cols

    def _build(self, num_rows, num_cols):
        """Allocate the matrix.

        Args
        ----
        num_rows : int
            number of rows in the matrix.
        num_cols : int
            number of cols in the matrix.
        """
        data, rows, cols = self._build_sparse(num_rows, num_cols)

        metadata = self._metadata
        for key, (ind1, ind2, idxs) in iteritems(metadata):
            if idxs is None:
                metadata[key] = slice(ind1, ind2)
            else:
                # store reverse indices to avoid copying subjac data during
                # update_submat.
                metadata[key] = numpy.argsort(idxs) + ind1

        self._matrix = coo_matrix((data, (rows, cols)),
                                  shape=(num_rows, num_cols))

<<<<<<< HEAD
    def _update_submat(self, submats, metadata, key, jac, system):
=======
    def _update_submat(self, key, jac):
>>>>>>> 4a9ffebe
        """Update the values of a sub-jacobian.

        Args
        ----
        key : (int, int)
            the global output and input variable indices.
        jac : ndarray or scipy.sparse or tuple
            the sub-jacobian, the same format with which it was declared.
        system : <System>
            The System that owns the jacobian.
        """
        if isinstance(jac, ndarray):
            self._matrix.data[self._metadata[key]] = jac.flat
        elif isinstance(jac, (coo_matrix, csr_matrix)):
            self._matrix.data[self._metadata[key]] = jac.data
        elif isinstance(jac, list):
            self._matrix.data[self._metadata[key]] = jac[0]

    def _prod(self, in_vec, mode):
        """Perform a matrix vector product.

        Args
        ----
        in_vec : ndarray[:]
            incoming vector to multiply.
        mode : str
            'fwd' or 'rev'.

        Returns
        -------
        ndarray[:]
            vector resulting from the product.
        """
        if mode == 'fwd':
            return self._matrix.dot(in_vec)
        elif mode == 'rev':
            return self._matrix.T.dot(in_vec)<|MERGE_RESOLUTION|>--- conflicted
+++ resolved
@@ -30,111 +30,42 @@
         """
         counter = 0
 
-<<<<<<< HEAD
-        submat_meta_iter = ((self._out_submats, self._out_metadata),
-                            (self._in_submats, self._in_metadata))
-
-        for submats, metadata in submat_meta_iter:
-            for key in submats:
-                info, irow, icol, src_indices, shape = submats[key]
-                val = info['value']
-                dense = (info['rows'] is None and (val is None or
-                         isinstance(val, ndarray)))
-                ind1 = counter
-
-                if dense:
-                    if src_indices is not None:
-                        counter += len(src_indices) * shape[0]
-                    else:
-                        counter += numpy.prod(shape)
+        for key, (info, irow, icol, src_indices) in iteritems(self._submats):
+            val = info['value']
+            dense = (info['rows'] is None and (val is None or
+                     isinstance(val, ndarray)))
+            ind1 = counter
+            if dense:
+                if src_indices is not None:
+                    counter += len(src_indices) * shape[0]
                 else:
-                    if src_indices is not None:
-                        counter += len(src_indices)
-                    else:
-                        counter += len(info['rows'])
-
-                ind2 = counter
-                metadata[key] = (ind1, ind2)
-=======
-        for key, (jac, irow, icol, src_indices) in iteritems(self._submats):
-            ind1 = counter
-            if isinstance(jac, ndarray):
-                counter += jac.size
-            elif isinstance(jac, (coo_matrix, csr_matrix)):
-                counter += jac.data.size
-            elif isinstance(jac, list):
-                counter += len(jac[0])
+                    counter += numpy.prod(shape)
+            else:
+                if src_indices is not None:
+                    counter += len(src_indices)
+                else:
+                    counter += len(info['rows'])
             ind2 = counter
             self._metadata[key] = (ind1, ind2)
->>>>>>> 4a9ffebe
 
         data = numpy.zeros(counter)
         rows = -numpy.ones(counter, int)
         cols = -numpy.ones(counter, int)
 
-<<<<<<< HEAD
-        for submats, metadata in submat_meta_iter:
-            for key in submats:
-                info, irow, icol, src_indices, shape = submats[key]
-                val = info['value']
-                dense = (info['rows'] is None and (val is None or
-                         isinstance(val, ndarray)))
-
-                ind1, ind2 = metadata[key]
-                idxs = None
-
-                if dense:
-                    rowrange = numpy.arange(shape[0], dtype=int)
-
-                    if src_indices is None:
-                        colrange = numpy.arange(shape[1], dtype=int)
-                    else:
-                        colrange = src_indices
-
-                    ncols = colrange.size
-                    subrows = rows[ind1:ind2]
-                    subcols = cols[ind1:ind2]
-
-                    for i, row in enumerate(rowrange):
-                        subrows[i * ncols: (i + 1) * ncols] = row
-                        subcols[i * ncols: (i + 1) * ncols] = colrange
-
-                    rows[ind1:ind2] += irow
-                    cols[ind1:ind2] += icol
-
-                else:  #  sparse
-                    if isinstance(val, (coo_matrix, csr_matrix)):
-                        jac = val.tocoo()
-                        jrows = jac.row
-                        jcols = jac.col
-                    else:
-                        jrows = info['rows']
-                        jcols = info['cols']
-
-                    if src_indices is None:
-                        rows[ind1:ind2] = jrows + irow
-                        cols[ind1:ind2] = jcols + icol
-                    else:
-                        irows, icols, idxs = _compute_index_map(jrows, jcols,
-                                                                irow, icol,
-                                                                src_indices)
-                        rows[ind1:ind2] = irows
-                        cols[ind1:ind2] = icols
-
-                if metadata is self._in_metadata:
-                    metadata[key] = (ind1, ind2, idxs)
-=======
-        for key, (jac, irow, icol, src_indices) in iteritems(self._submats):
+        for key, (info, irow, icol, src_indices) in iteritems(self._submats):
+            val = info['value']
+            dense = (info['rows'] is None and (val is None or
+                     isinstance(val, ndarray)))
             ind1, ind2 = self._metadata[key]
             idxs = None
 
-            if isinstance(jac, ndarray):
-                rowrange = numpy.arange(jac.shape[0], dtype=int)
+            if dense:
+                rowrange = numpy.arange(shape[0], dtype=int)
 
                 if src_indices is None:
-                    colrange = numpy.arange(jac.shape[1], dtype=int)
+                    colrange = numpy.arange(shape[1], dtype=int)
                 else:
-                    colrange = numpy.array(src_indices, dtype=int)
+                    colrange = src_indices
 
                 ncols = colrange.size
                 subrows = rows[ind1:ind2]
@@ -146,35 +77,23 @@
 
                 rows[ind1:ind2] += irow
                 cols[ind1:ind2] += icol
-                data[ind1:ind2] = jac.flat
 
-            elif isinstance(jac, (coo_matrix, csr_matrix)):
-                coojac = jac.tocoo()
+            else:  #  sparse
+                if isinstance(val, (coo_matrix, csr_matrix)):
+                    jac = val.tocoo()
+                    jrows = jac.row
+                    jcols = jac.col
+                else:
+                    jrows = info['rows']
+                    jcols = info['cols']
+
                 if src_indices is None:
-                    data[ind1:ind2] = coojac.data
-                    rows[ind1:ind2] = coojac.row + irow
-                    cols[ind1:ind2] = coojac.col + icol
->>>>>>> 4a9ffebe
+                    rows[ind1:ind2] = jrows + irow
+                    cols[ind1:ind2] = jcols + icol
                 else:
-                    irows, icols, idxs = _compute_index_map(coojac.row,
-                                                            coojac.col,
+                    irows, icols, idxs = _compute_index_map(jrows, jcols,
                                                             irow, icol,
                                                             src_indices)
-                    data[ind1:ind2] = jac.data[idxs]
-                    rows[ind1:ind2] = irows
-                    cols[ind1:ind2] = icols
-
-            elif isinstance(jac, list):
-                if src_indices is None:
-                    data[ind1:ind2] = jac[0]
-                    rows[ind1:ind2] = irow + jac[1]
-                    cols[ind1:ind2] = icol + jac[2]
-                else:
-                    irows, icols, idxs = _compute_index_map(jac[1],
-                                                            jac[2],
-                                                            irow, icol,
-                                                            src_indices)
-                    data[ind1:ind2] = jac[0][idxs]
                     rows[ind1:ind2] = irows
                     cols[ind1:ind2] = icols
 
@@ -206,11 +125,7 @@
         self._matrix = coo_matrix((data, (rows, cols)),
                                   shape=(num_rows, num_cols))
 
-<<<<<<< HEAD
-    def _update_submat(self, submats, metadata, key, jac, system):
-=======
     def _update_submat(self, key, jac):
->>>>>>> 4a9ffebe
         """Update the values of a sub-jacobian.
 
         Args
