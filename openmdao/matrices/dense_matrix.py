"""Define the DenseMatrix class."""
from __future__ import division, print_function
import numpy
from scipy.sparse import coo_matrix, csr_matrix

from openmdao.matrices.matrix import Matrix, _compute_index_map


class DenseMatrix(Matrix):
    """Dense global matrix."""

    def _build(self, num_rows, num_cols):
        """Allocate the matrix.

        Args
        ----
        num_rows : int
            number of rows in the matrix.
        num_cols : int
            number of cols in the matrix.
        """
<<<<<<< HEAD
        self._matrix = numpy.zeros((num_rows, num_cols))
        submat_meta_iter = ((self._out_submats, self._out_metadata),
                            (self._in_submats, self._in_metadata))

        for submats, metadata in submat_meta_iter:
            for key in submats:
                info, irow, icol, src_indices, shape = submats[key]
                rows = info['rows']
                cols = info['cols']
                val = info['value']

                if rows is None and (val is None or isinstance(val,
                                                               numpy.ndarray)):
                    nrows, ncols = shape
                    irow2 = irow + nrows
                    if src_indices is None:
                        icol2 = icol + ncols
                        metadata[key] = (slice(irow, irow2),
                                         slice(icol, icol2), numpy.ndarray)
                    else:
                        metadata[key] = (slice(irow, irow2),
                                         src_indices + icol, numpy.ndarray)
                elif isinstance(val, (coo_matrix, csr_matrix)):
                    jac = val.tocoo()
                    if src_indices is None:
                        irows = irow + jac.row
                        icols = icol + jac.col
                    else:
                        irows, icols, idxs = _compute_index_map(jac.row,
                                                                jac.col,
                                                                irow, icol,
                                                                src_indices)
                        revidxs = numpy.argsort(idxs)
                        irows, icols = irows[revidxs], icols[revidxs]

                    metadata[key] = (irows, icols, type(val))
                elif rows is not None:
                    if src_indices is None:
                        irows = rows + irow
                        icols = cols + icol
                    else:
                        irows, icols, idxs = _compute_index_map(rows, cols,
                                                                irow, icol,
                                                                src_indices)
                        revidxs = numpy.argsort(idxs)
                        irows, icols = irows[revidxs], icols[revidxs]

                    metadata[key] = (irows, icols, list)

    def _update_submat(self, submats, metadata, key, jac, system):
=======
        self._matrix = matrix = numpy.zeros((num_rows, num_cols))

        submats = self._submats
        metadata = self._metadata

        for key in submats:
            jac, irow, icol, src_indices = submats[key]

            if isinstance(jac, numpy.ndarray):
                nrows, ncols = jac.shape
                irow2 = irow + nrows
                if src_indices is None:
                    icol2 = icol + ncols
                    metadata[key] = (slice(irow, irow2),
                                     slice(icol, icol2))
                else:
                    metadata[key] = (slice(irow, irow2),
                                     src_indices + icol)

                irows, icols = metadata[key]
                matrix[irows, icols] = jac
            elif isinstance(jac, (coo_matrix, csr_matrix)):
                jac = jac.tocoo()
                if src_indices is None:
                    irows = irow + jac.row
                    icols = icol + jac.col
                else:
                    irows, icols, idxs = _compute_index_map(jac.row,
                                                            jac.col,
                                                            irow, icol,
                                                            src_indices)
                    revidxs = numpy.argsort(idxs)
                    irows, icols = irows[revidxs], icols[revidxs]

                metadata[key] = (irows, icols)
                matrix[irows, icols] = jac.data

            elif isinstance(jac, list):
                if src_indices is None:
                    irows = jac[1] + irow
                    icols = jac[2] + icol
                else:
                    irows, icols, idxs = _compute_index_map(jac[1], jac[2],
                                                            irow, icol,
                                                            src_indices)
                    revidxs = numpy.argsort(idxs)
                    irows, icols = irows[revidxs], icols[revidxs]

                metadata[key] = (irows, icols)
                matrix[irows, icols] = jac[0]

    def _update_submat(self, key, jac):
>>>>>>> 4a9ffebe
        """Update the values of a sub-jacobian.

        Args
        ----
        key : (int, int)
            the global output and input variable indices.
        jac : ndarray or scipy.sparse or tuple
            the sub-jacobian, the same format with which it was declared.
        system : <System>
            The System that owns the jacobian.
        """
<<<<<<< HEAD
        irows, icols, jac_type = metadata[key]
        if not isinstance(jac, jac_type):
            raise TypeError("Jacobian entry for %s is of different type (%s) than "
                            "the type (%s) used at init time." % (key,
                                                                  type(jac).__name__,
                                                                  jac_type.__name__))
=======
        irows, icols = self._metadata[key]
>>>>>>> 4a9ffebe
        if isinstance(jac, numpy.ndarray):
            self._matrix[irows, icols] = jac
        elif isinstance(jac, (coo_matrix, csr_matrix)):
            self._matrix[irows, icols] = jac.data
        elif isinstance(jac, list):
            self._matrix[irows, icols] = jac[0]

    def _prod(self, in_vec, mode):
        """Perform a matrix vector product.

        Args
        ----
        in_vec : ndarray[:]
            incoming vector to multiply.
        mode : str
            'fwd' or 'rev'.

        Returns
        -------
        ndarray[:]
            vector resulting from the product.
        """
        if mode == 'fwd':
            return self._matrix.dot(in_vec)
        elif mode == 'rev':
            return self._matrix.T.dot(in_vec)<|MERGE_RESOLUTION|>--- conflicted
+++ resolved
@@ -19,81 +19,30 @@
         num_cols : int
             number of cols in the matrix.
         """
-<<<<<<< HEAD
-        self._matrix = numpy.zeros((num_rows, num_cols))
-        submat_meta_iter = ((self._out_submats, self._out_metadata),
-                            (self._in_submats, self._in_metadata))
-
-        for submats, metadata in submat_meta_iter:
-            for key in submats:
-                info, irow, icol, src_indices, shape = submats[key]
-                rows = info['rows']
-                cols = info['cols']
-                val = info['value']
-
-                if rows is None and (val is None or isinstance(val,
-                                                               numpy.ndarray)):
-                    nrows, ncols = shape
-                    irow2 = irow + nrows
-                    if src_indices is None:
-                        icol2 = icol + ncols
-                        metadata[key] = (slice(irow, irow2),
-                                         slice(icol, icol2), numpy.ndarray)
-                    else:
-                        metadata[key] = (slice(irow, irow2),
-                                         src_indices + icol, numpy.ndarray)
-                elif isinstance(val, (coo_matrix, csr_matrix)):
-                    jac = val.tocoo()
-                    if src_indices is None:
-                        irows = irow + jac.row
-                        icols = icol + jac.col
-                    else:
-                        irows, icols, idxs = _compute_index_map(jac.row,
-                                                                jac.col,
-                                                                irow, icol,
-                                                                src_indices)
-                        revidxs = numpy.argsort(idxs)
-                        irows, icols = irows[revidxs], icols[revidxs]
-
-                    metadata[key] = (irows, icols, type(val))
-                elif rows is not None:
-                    if src_indices is None:
-                        irows = rows + irow
-                        icols = cols + icol
-                    else:
-                        irows, icols, idxs = _compute_index_map(rows, cols,
-                                                                irow, icol,
-                                                                src_indices)
-                        revidxs = numpy.argsort(idxs)
-                        irows, icols = irows[revidxs], icols[revidxs]
-
-                    metadata[key] = (irows, icols, list)
-
-    def _update_submat(self, submats, metadata, key, jac, system):
-=======
         self._matrix = matrix = numpy.zeros((num_rows, num_cols))
 
         submats = self._submats
         metadata = self._metadata
 
         for key in submats:
-            jac, irow, icol, src_indices = submats[key]
+            info, irow, icol, src_indices = submats[key]
+            rows = info['rows']
+            cols = info['cols']
+            val = info['value']
 
-            if isinstance(jac, numpy.ndarray):
-                nrows, ncols = jac.shape
+            if rows is None and (val is None or isinstance(val,
+                                                           numpy.ndarray)):
+                nrows, ncols = shape
                 irow2 = irow + nrows
                 if src_indices is None:
                     icol2 = icol + ncols
                     metadata[key] = (slice(irow, irow2),
-                                     slice(icol, icol2))
+                                     slice(icol, icol2), numpy.ndarray)
                 else:
                     metadata[key] = (slice(irow, irow2),
-                                     src_indices + icol)
-
-                irows, icols = metadata[key]
-                matrix[irows, icols] = jac
-            elif isinstance(jac, (coo_matrix, csr_matrix)):
-                jac = jac.tocoo()
+                                     src_indices + icol, numpy.ndarray)
+            elif isinstance(val, (coo_matrix, csr_matrix)):
+                jac = val.tocoo()
                 if src_indices is None:
                     irows = irow + jac.row
                     icols = icol + jac.col
@@ -105,25 +54,21 @@
                     revidxs = numpy.argsort(idxs)
                     irows, icols = irows[revidxs], icols[revidxs]
 
-                metadata[key] = (irows, icols)
-                matrix[irows, icols] = jac.data
-
-            elif isinstance(jac, list):
+                metadata[key] = (irows, icols, type(val))
+            elif rows is not None:
                 if src_indices is None:
-                    irows = jac[1] + irow
-                    icols = jac[2] + icol
+                    irows = rows + irow
+                    icols = cols + icol
                 else:
-                    irows, icols, idxs = _compute_index_map(jac[1], jac[2],
+                    irows, icols, idxs = _compute_index_map(rows, cols,
                                                             irow, icol,
                                                             src_indices)
                     revidxs = numpy.argsort(idxs)
                     irows, icols = irows[revidxs], icols[revidxs]
 
-                metadata[key] = (irows, icols)
-                matrix[irows, icols] = jac[0]
+                metadata[key] = (irows, icols, list)
 
     def _update_submat(self, key, jac):
->>>>>>> 4a9ffebe
         """Update the values of a sub-jacobian.
 
         Args
@@ -135,16 +80,7 @@
         system : <System>
             The System that owns the jacobian.
         """
-<<<<<<< HEAD
-        irows, icols, jac_type = metadata[key]
-        if not isinstance(jac, jac_type):
-            raise TypeError("Jacobian entry for %s is of different type (%s) than "
-                            "the type (%s) used at init time." % (key,
-                                                                  type(jac).__name__,
-                                                                  jac_type.__name__))
-=======
         irows, icols = self._metadata[key]
->>>>>>> 4a9ffebe
         if isinstance(jac, numpy.ndarray):
             self._matrix[irows, icols] = jac
         elif isinstance(jac, (coo_matrix, csr_matrix)):
