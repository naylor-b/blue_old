"""Define the base Matrix class."""
from __future__ import division, print_function
import numpy


class Matrix(object):
    """Base matrix class.

    This class is used for global Jacobians.

    Attributes
    ----------
    _comm : MPI.Comm or <FakeComm>
        communicator of the top-level system that owns the <Jacobian>.
    _matrix : object
        implementation-specific representation of the actual matrix.
    _submats : dict
        dictionary of sub-jacobian data keyed by (out_ind, in/out_ind, ).
    _metadata : dict
        implementation-specific data for the sub-jacobians.
    """

    def __init__(self, comm):
        """Initialize all attributes.

        Args
        ----
        comm : MPI.Comm or <FakeComm>
            communicator of the top-level system that owns the <Jacobian>.
        """
        self._comm = comm
        self._matrix = None
        self._submats = {}
        self._metadata = {}

    def prod_fwd(self, in_vec, row_range=None):
        """Perform a forward product.

        Args
        ----
        in_vec : ndarray[:]
            incoming vector to multiply.
        row_range : [int, int] or None
            the row index range for which to compute the product.

        Returns
        -------
        out_vec : ndarray[:]
            vector resulting from the product.
        """
        out_vec = self._prod(in_vec, 'fwd')
        if row_range is None:
            return out_vec
        else:
            return out_vec[row_range[0]:row_range[1]]

    def prod_rev(self, in_vec, row_range=None):
        """Perform a reverse product.

        Args
        ----
        in_vec : ndarray[:]
            incoming vector to multiply.
        row_range : [int, int] or None
            the row index range with which to compute the product.

        Returns
        -------
        out_vec : ndarray[:]
            vector resulting from the product.
        """
        if row_range is not None:
            in_vec = numpy.array(in_vec)
            in_vec[:row_range[0]] = 0.
            in_vec[row_range[1]:] = 0.

        return self._prod(in_vec, 'rev')

<<<<<<< HEAD
    def _out_update_submat(self, key, jac, system):
        """Update the values of a sub-jacobian.
=======
    def _add_submat(self, key, jac, irow, icol, src_indices):
        """Declare a sub-jacobian.
>>>>>>> 4a9ffebe

        Args
        ----
        key : (int, int)
            the global output and input variable indices.
        jac : ndarray or scipy.sparse or tuple
<<<<<<< HEAD
            the sub-jacobian, the same format with which it was declared.
        system : <System>
            The System that owns the jacobian.
        """
        self._update_submat(self._out_submats, self._out_metadata, key, jac, system)

    def _in_update_submat(self, key, jac, system):
        """Update the values of a sub-jacobian.

        Args
        ----
        key : (int, int)
            the global output and input variable indices.
        jac : ndarray or scipy.sparse or tuple
            the sub-jacobian, the same format with which it was declared.
        system : <System>
            The System that owns the jacobian.
        """
        self._update_submat(self._in_submats, self._in_metadata, key, jac, system)
=======
            the sub-jacobian.
        irow : int
            the starting row index (offset) for this sub-jacobian.
        icol : int
            the starting col index (offset) for this sub-jacobian.
        src_indices : ndarray
            indices from the source variable that an input variable
            connects to.
        """
        self._submats[key] = (jac, irow, icol, src_indices)
>>>>>>> 4a9ffebe

    def _build(self, num_rows, num_cols):
        """Allocate the matrix.

        Args
        ----
        num_rows : int
            number of rows in the matrix.
        num_cols : int
            number of cols in the matrix.
        """
        pass

    def _update_submat(self, submats, metadata, key, jac, system):
        """Update the values of a sub-jacobian.

        Args
        ----
        submats : dict
            dictionary of sub-jacobian data keyed by (out_ind, in_ind).
        metadata : dict
            implementation-specific data for the sub-jacobians.
        key : (int, int)
            the global output and input variable indices.
        jac : ndarray or scipy.sparse or tuple
            the sub-jacobian, the same format with which it was declared.
        system : <System>
            The System that owns the jacobian.
        """
        pass

    def _prod(self, vec, mode):
        """Perform a matrix vector product.

        Args
        ----
        vec : ndarray[:]
            incoming vector to multiply.
        mode : str
            'fwd' or 'rev'.

        Returns
        -------
        ndarray[:]
            vector resulting from the product.
        """
        pass


def _compute_index_map(jrows, jcols, irow, icol, src_indices):
    """Return row/column indices to map sub-jacobian to global jac.

    Args
    ----
    jrows : index array
        Array of row indices.
    jcols : index array
        Array of column indices.
    irow : int
        Row index for start of sub-jacobian.
    icol : int
        Column index for start of sub-jacobian.
    src_indices : index array
        Index array of which values to pull from a source into an input
        variable.

    Returns
    -------
    tuple of (ndarray, ndarray, ndarray)
        Row indices, column indices, and indices of columns matching
        src_indices.
    """
    icols = []
    idxs = []

    for i, idx in enumerate(src_indices):
        # pull out columns that match each index
        idxarr = numpy.nonzero(jcols == i)[0]
        idxs.append(idxarr)
        icols.append(numpy.full(idxarr.shape, idx, dtype=int))

    idxs = numpy.hstack(idxs)
    icols = numpy.hstack(icols) + icol
    irows = jrows[idxs] + irow

    return (irows, icols, idxs)<|MERGE_RESOLUTION|>--- conflicted
+++ resolved
@@ -76,40 +76,14 @@
 
         return self._prod(in_vec, 'rev')
 
-<<<<<<< HEAD
-    def _out_update_submat(self, key, jac, system):
-        """Update the values of a sub-jacobian.
-=======
     def _add_submat(self, key, jac, irow, icol, src_indices):
         """Declare a sub-jacobian.
->>>>>>> 4a9ffebe
 
         Args
         ----
         key : (int, int)
             the global output and input variable indices.
         jac : ndarray or scipy.sparse or tuple
-<<<<<<< HEAD
-            the sub-jacobian, the same format with which it was declared.
-        system : <System>
-            The System that owns the jacobian.
-        """
-        self._update_submat(self._out_submats, self._out_metadata, key, jac, system)
-
-    def _in_update_submat(self, key, jac, system):
-        """Update the values of a sub-jacobian.
-
-        Args
-        ----
-        key : (int, int)
-            the global output and input variable indices.
-        jac : ndarray or scipy.sparse or tuple
-            the sub-jacobian, the same format with which it was declared.
-        system : <System>
-            The System that owns the jacobian.
-        """
-        self._update_submat(self._in_submats, self._in_metadata, key, jac, system)
-=======
             the sub-jacobian.
         irow : int
             the starting row index (offset) for this sub-jacobian.
@@ -120,7 +94,6 @@
             connects to.
         """
         self._submats[key] = (jac, irow, icol, src_indices)
->>>>>>> 4a9ffebe
 
     def _build(self, num_rows, num_cols):
         """Allocate the matrix.
