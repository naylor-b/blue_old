--- conflicted
+++ resolved
@@ -63,17 +63,11 @@
         int
             the ending index in the Jacobian.
         """
-<<<<<<< HEAD
         system = self._system
 
         sizes = system._var_sizes[type_]
         iproc = system.comm.rank
         idx = system._var_allprocs_abs2idx[type_][abs_name]
-=======
-        sizes_all = self._system._assembler._var_sizes_all[typ]
-        iproc = self._system._assembler._comm.rank
-        ivar_all0 = self._system._var_allprocs_idx_range[typ][0]
->>>>>>> 3efbe1f5
 
         ind1 = np.sum(sizes[iproc, :idx])
         ind2 = np.sum(sizes[iproc, :idx + 1])
@@ -144,21 +138,10 @@
                             np.prod(abs2meta_out[res_abs_name]['shape']),
                             np.prod(abs2meta_out[out_abs_name]['shape']))
 
-<<<<<<< HEAD
                     self._int_mtx._add_submat(
                         abs_key, info, res_offset, out_offset, None, shape)
 
                 for in_abs_name in s._var_abs_names['input']:
-=======
-                    self._int_mtx._add_submat(abs_key, info, res_offset, out_offset,
-                                              None, shape)
-
-                for in_abs_name in s._var_abs_names['input']:
-                    out_abs_name = assembler._abs_input2src[in_abs_name]
-                    if out_abs_name is None:  # skip unconnected inputs
-                        continue
-
->>>>>>> 3efbe1f5
                     abs_key = (res_abs_name, in_abs_name)
                     self._keymap[abs_key] = abs_key
 
@@ -170,17 +153,10 @@
                             np.prod(abs2meta_out[res_abs_name]['shape']),
                             np.prod(abs2meta_in[in_abs_name]['shape']))
 
-<<<<<<< HEAD
                     self._keymap[abs_key] = abs_key
 
                     if in_abs_name in system._conn_global_abs_in2out:
                         out_abs_name = system._conn_global_abs_in2out[in_abs_name]
-=======
-                    out_idx = assembler._var_allprocs_abs2idx_io[out_abs_name]
-
-                    if out_start <= out_idx < out_end:
-                        out_abs_name = assembler._var_allprocs_abs_names['output'][out_idx]
->>>>>>> 3efbe1f5
                         out_offset = out_offsets[out_abs_name]
                         src_indices = src_indices_dict[in_abs_name]
 
@@ -197,23 +173,11 @@
                                 abs_key2, info, res_offset, out_offset,
                                 src_indices, shape)
                     else:
-<<<<<<< HEAD
                         self._ext_mtx._add_submat(
                             abs_key, info, res_offset, in_offsets[in_abs_name], None, shape)
 
             self._view_ranges[s.pathname] = (
                 min_res_offset, max_res_offset + 1, min_in_offset, max_in_offset + 1)
-=======
-                        self._ext_mtx._add_submat(abs_key, info, res_offset,
-                                                  in_offsets[in_abs_name],
-                                                  None, shape)
-
-            self._view_ranges[s.pathname] = (min_res_offset, max_res_offset + 1,
-                                             min_in_offset, max_in_offset + 1)
-        iproc = self._system._assembler._comm.rank
-        out_size = np.sum(
-            assembler._var_sizes_all['output'][iproc, out_start:out_end])
->>>>>>> 3efbe1f5
 
         sizes = system._var_sizes
         iproc = system.comm.rank
@@ -221,10 +185,6 @@
         in_size = np.sum(sizes['input'][iproc, :])
 
         self._int_mtx._build(out_size, out_size)
-<<<<<<< HEAD
-        self._ext_mtx._build(out_size, in_size)
-=======
->>>>>>> 3efbe1f5
         if self._ext_mtx._submats:
             self._ext_mtx._build(out_size, in_size)
         else:
@@ -248,22 +208,11 @@
 
                 abs_key = (res_abs_name, in_abs_name)
                 if abs_key in self._subjacs:
-<<<<<<< HEAD
 
                     if in_abs_name in system._conn_global_abs_in2out:
                         self._int_mtx._update_submat(self._keymap[abs_key], self._subjacs[abs_key])
                     elif self._ext_mtx is not None:
                         self._ext_mtx._update_submat(abs_key, self._subjacs[abs_key])
-=======
-                    out_abs_name = assembler._abs_input2src[in_abs_name]
-                    if out_abs_name is not None:
-                        out_idx = assembler._var_allprocs_abs2idx_io[out_abs_name]
-                        if out_start <= out_idx < out_end:
-                            self._int_mtx._update_submat(self._keymap[abs_key],
-                                                         self._subjacs[abs_key])
-                        elif self._ext_mtx is not None:
-                            self._ext_mtx._update_submat(abs_key, self._subjacs[abs_key])
->>>>>>> 3efbe1f5
 
     def _apply(self, d_inputs, d_outputs, d_residuals, mode):
         """
@@ -286,7 +235,6 @@
         ranges = self._view_ranges[self._system.pathname]
         int_ranges = (ranges[0], ranges[1], ranges[0], ranges[1])
 
-<<<<<<< HEAD
         with self._system._unscaled_context(
                 outputs=[d_outputs], residuals=[d_residuals]):
             if mode == 'fwd':
@@ -298,17 +246,6 @@
                 d_outputs.iadd_data(int_mtx._prod(dresids, mode, int_ranges))
                 if ext_mtx is not None:
                     d_inputs.iadd_data(ext_mtx._prod(dresids, mode, ranges))
-=======
-        if mode == 'fwd':
-            d_residuals.iadd_data(int_mtx._prod(d_outputs.get_data(), mode, int_ranges))
-            if ext_mtx is not None:
-                d_residuals.iadd_data(ext_mtx._prod(d_inputs.get_data(), mode, ranges))
-        else:  # rev
-            dresids = d_residuals.get_data()
-            d_outputs.iadd_data(int_mtx._prod(dresids, mode, int_ranges))
-            if ext_mtx is not None:
-                d_inputs.iadd_data(ext_mtx._prod(dresids, mode, ranges))
->>>>>>> 3efbe1f5
 
 
 class DenseJacobian(AssembledJacobian):
