--- conflicted
+++ resolved
@@ -227,8 +227,6 @@
             problem.setup(check=False)
         self.assertEquals(str(ex.exception), error_msg)
 
-<<<<<<< HEAD
-=======
     def test_const_jacobian(self):
         model = Group()
         comp = IndepVarComp()
@@ -264,7 +262,6 @@
 
         assert_rel_error(self, totals, jacobian)
 
->>>>>>> c9e9dc88
     @parameterized.expand(
         itertools.product([1e-6, 1e-8],  # Step size
                           ['forward', 'central', 'backward'],  # FD Form
