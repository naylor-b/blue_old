--- conflicted
+++ resolved
@@ -7,7 +7,6 @@
 from six import iterkeys
 
 
-<<<<<<< HEAD
 # class ParameterizedTestCases(unittest.TestCase):
 #     """Demonstration of parametric testing using the full test suite."""
 #
@@ -31,59 +30,15 @@
 #             # Reverse Derivatives Check
 #             totals = test.compute_totals('rev')
 #             assert_rel_error(self, totals, expected_totals, 1e-8)
-=======
-def _test_name(testcase_func, param_num, params):
-    return '_'.join(('test', params.args[0].name))
-
-
-def _test_name2(testcase_func, param_num, params):
-    return '_'.join(('test2', params.args[0].name))
-
-
-class ParameterizedTestCases(unittest.TestCase):
-    """The TestCase that actually runs all of the cases inherits from this."""
-
-    @parameterized.expand(full_test_suite(),
-                          testcase_func_name=_test_name)
-    def test_openmdao(self, test):
-        test.setup()
-        problem = test.problem
-
-        root = problem.model
-
-        expected_values = root.expected_values
-        if expected_values:
-            actual = {key: problem[key] for key in iterkeys(expected_values)}
-            assert_rel_error(self, actual, expected_values, 1e-8)
-
-        expected_totals = root.expected_totals
-        if expected_totals:
-            # Forward Derivatives Check
-            totals = test.compute_totals('fwd')
-            assert_rel_error(self, totals, expected_totals, 1e-8)
-
-            # Reverse Derivatives Check
-            totals = test.compute_totals('rev')
-            assert_rel_error(self, totals, expected_totals, 1e-8)
->>>>>>> bf8e7144
 
 
 class ParameterizedTestCasesSubset(unittest.TestCase):
     """Duplicating some testing to demonstrate filters."""
-<<<<<<< HEAD
-    @parametric_suite(jacobian_type='sparse-csr', num_comp=[2, 5, 10], partial_type='array')
+    @parametric_suite(jacobian_type='sparse-csr', num_comp=[2, 5, 10], partial_type='*')
     def test_subset(self, param_instance):
         param_instance.setup()
         problem = param_instance.problem
         root = problem.root
-=======
-    @parameterized.expand(test_suite(jacobian_type='*', num_comp=[2, 5, 10], partial_type='aij'),
-                          testcase_func_name=_test_name2)
-    def test_subset(self, test):
-        test.setup()
-        problem = test.problem
-        root = problem.model
->>>>>>> bf8e7144
 
         expected_values = root.expected_values
         if expected_values:
