--- conflicted
+++ resolved
@@ -439,12 +439,7 @@
             def compute(self, inputs, outputs):
                 super(ExpCompArrayScale, self).compute(inputs, outputs)
                 outputs['stuff'] = inputs['widths'] + inputs['lengths']
-<<<<<<< HEAD
-                
-                
-=======
-
->>>>>>> 8737c250
+
         prob = Problem()
         model = prob.model = Group()
 
@@ -457,11 +452,7 @@
         prob.run_model()
 
         assert_rel_error(self, prob['comp.total_volume'], 4.)
-<<<<<<< HEAD
-        
-=======
-
->>>>>>> 8737c250
+
         with model._scaled_context():
             val = model.get_subsystem('comp')._outputs['areas']
             assert_rel_error(self, val[0, 0], 0.5)
@@ -474,11 +465,7 @@
             assert_rel_error(self, val[0, 1], 2.0/3)
             assert_rel_error(self, val[1, 0], 2.0/3)
             assert_rel_error(self, val[1, 1], 2.0/3)
-<<<<<<< HEAD
-           
-=======
-
->>>>>>> 8737c250
+
     def test_scale_array_with_array(self):
 
         class ExpCompArrayScale(TestExplCompArrayDense):
@@ -519,9 +506,6 @@
             assert_rel_error(self, val[0, 1], 2.0/13)
             assert_rel_error(self, val[1, 0], 2.0/17)
             assert_rel_error(self, val[1, 1], 2.0/19)
-<<<<<<< HEAD
-           
-=======
 
     def test_scale_and_add_array_with_array(self):
 
@@ -625,6 +609,5 @@
             assert_rel_error(self, subjacs['comp.x', 'comp.x'][0][1], (3.0 - 9.0)/(7.0 - 13.0))
             assert_rel_error(self, subjacs['comp.x', 'comp.x'][1][1], (3.0 - 9.0)/(11.0 - 18.0))
 
->>>>>>> 8737c250
 if __name__ == '__main__':
     unittest.main()