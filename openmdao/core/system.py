"""Define the base System class."""
from __future__ import division

from contextlib import contextmanager
from collections import namedtuple, OrderedDict, Iterable
from fnmatch import fnmatchcase
import sys

from six import iteritems, string_types
from six.moves import range

import numpy as np

from openmdao.proc_allocators.default_allocator import DefaultAllocator
from openmdao.jacobians.dictionary_jacobian import DictionaryJacobian
from openmdao.jacobians.assembled_jacobian import AssembledJacobian
from openmdao.utils.class_util import overrides_method
from openmdao.utils.generalized_dict import GeneralizedDictionary
from openmdao.utils.units import convert_units
from openmdao.utils.general_utils import \
    determine_adder_scaler, format_as_float_or_array, ensure_compatible


# This is for storing various data mapped to var pathname
PathData = namedtuple("PathData", ['name', 'idx', 'myproc_idx', 'typ'])


class System(object):
    """
    Base class for all systems in OpenMDAO.

    Never instantiated; subclassed by <Group> or <Component>.
    All subclasses have their attributes defined here.

    In attribute names:
        abs / abs_name : absolute, unpromoted variable name, seen from root (unique).
        rel / rel_name : relative, unpromoted variable name, seen from current system (unique).
        prom / prom_name : relative, promoted variable name, seen from current system (non-unique).
        idx : global variable index among variables on all procs (I/O indices separate).
        my_idx : index among variables in this system, on this processor (I/O indices separate).
        io : indicates explicitly that input and output variables are combined in the same dict.

    Attributes
    ----------
    name : str
        name of the system, must be different from siblings.
    pathname : str
        global name of the system, including the path.
    comm : MPI.Comm or <FakeComm>
        MPI communicator object.
    metadata : <GeneralizedDictionary>
        dictionary of user-defined arguments.
    _assembler : <Assembler>
        pointer to the global assembler object.
    _mpi_proc_allocator : <ProcAllocator>
        object that distributes procs among subsystems.
    _mpi_proc_range : [int, int]
        indices of procs owned by comm with respect to COMM_WORLD.
    _subsystems_allprocs : [<System>, ...]
        list of all subsystems (children of this system).
    _subsystems_myproc : [<System>, ...]
        list of local subsystems that exist on this proc.
    _subsystems_myproc_inds : [int, ...]
        list of indices of subsystems on this proc among all of this system's
        subsystems (subsystems on all of this system's processors).
    _var_allprocs_pathnames : {'input': [str, ...], 'output': [str, ...]}
        list of pathnames of all owned variables, not just on current proc.
    _var_allprocs_idx_range : {'input': [int, int], 'output': [int, int]}
        index range of owned variables with respect to all problem variables.
    _var_allprocs_indices : {'input': dict, 'output': dict}
        dictionary of global indices keyed by the variable name.
    _var_myproc_names : {'input': [str, ...], 'output': [str, ...]}
        list of unpromoted names of owned variables on current proc.
    _var_myproc_metadata : {'input': list, 'output': list}
        list of metadata dictionaries of variables that exist on this proc.
    _var_pathdict : dict
        maps full variable pathname to local name, index and I/O type
    _var_name2path : dict
        maps local var name to full pathname.
    _var_myproc_indices : {'input': ndarray[:], 'output': ndarray[:]}
        integer arrays of global indices of variables on this proc.
    _var_maps : {'input': dict, 'output': dict}
        dictionary of variable names and their promoted names.
    _var_promotes : { 'any': [], 'input': [], 'output': [] }
        dictionary of lists of variable names/wildcards specifying promotion
        (used to calculate promoted names)
    _manual_connections : dict
        dictionary of input_name: (output_name, src_indices) connections.
    _manual_connections_abs : [(str, str), ...]
        _manual_connections with absolute variable names.  Entries
        have the form (input, output).
    _var_allprocs_prom2abs_list : {'input': dict, 'output': dict}
        Dictionary mapping promoted names to list of all absolute names.
        For outputs, the list will have length one since promoted output names are unique.
    _var_allprocs_idx_range : {'input': [int, int], 'output': [int, int]}
        Global index range of owned variables with respect to all model variables.
    _var_abs_names : {'input': [str, ...], 'output': [str, ...]}
        List of absolute names of owned variables existing on current proc.
    _var_abs2data_io : dict
        Dictionary mapping absolute names to dicts with keys (prom, rel, my_idx, type_, metadata).
        The my_idx entry is the index among variables in this system, on this processor.
        The type_ entry is either 'input' or 'output'.
    _vectors : {'input': dict, 'output': dict, 'residual': dict}
        dict of vector objects. These are the derivatives vectors.
    _vector_transfers : dict
        dict of transfer objects.
    _vector_var_ids : dict
        dictionary of index arrays of relevant variables for this vector
    _scaling_to_norm : {'input': ndarray[nvar_in, 2], 'output': ndarray[nvar_out, 2]}
        coefficients to convert vectors to normalized values.
        In the integer arrays, nvar_in and nvar_out are counts of variables on myproc.
    _scaling_to_phys : {'input': ndarray[nvar_in, 2], 'output': ndarray[nvar_out, 2]}
        coefficients to convert vectors to physical values.
        In the integer arrays, nvar_in and nvar_out are counts of variables on myproc.
    _lower_bounds : <Vector>
        vector of lower bounds, scaled and dimensionless.
    _upper_bounds : <Vector>
        vector of upper bounds, scaled and dimensionless.
    _inputs : <Vector>
        inputs vector; points to _vectors['input']['nonlinear'].
    _outputs : <Vector>
        outputs vector; points to _vectors['output']['nonlinear'].
    _residuals : <Vector>
        residuals vector; points to _vectors['residual']['nonlinear'].
    _transfers : dict of <Transfer>
        transfer object; points to _vector_transfers['nonlinear'].
    _jacobian : <Jacobian>
        <Jacobian> object to be used in apply_linear.
    _jacobian_changed : bool
        If True, the jacobian has changed since the last call to setup.
    _owns_assembled_jac : bool
        If True, we are owners of the AssembledJacobian in self._jacobian.
    _subjacs_info : OrderedDict of dict
        Sub-jacobian metadata for each (output, input) pair added using
        declare_partials. Members of each pair may be glob patterns.
    _nl_solver : <NonlinearSolver>
        nonlinear solver to be used for solve_nonlinear.
    _ln_solver : <LinearSolver>
        linear solver to be used for solve_linear; not the Newton system.
    _suppress_solver_output : boolean
        flag that turns off all solver output for this System and all
        of its descendants if False.
    _design_vars : dict of namedtuple
        dict of all driver design vars added to the system.
    _responses : dict of namedtuple
        dict of all driver responses added to the system.

    """

    def __init__(self, **kwargs):
        """
        Initialize all attributes.

        Parameters
        ----------
        **kwargs : dict of keyword arguments
            available here and in all descendants of this system.
        """
        self.name = ''
        self.pathname = ''
        self.comm = None
        self.metadata = GeneralizedDictionary()
        self.metadata.update(kwargs)

        self._assembler = None

        self._mpi_proc_allocator = DefaultAllocator()
        self._mpi_proc_range = [0, 1]

        self._subsystems_allprocs = []
        self._subsystems_myproc = []
        self._subsystems_myproc_inds = []

        self._var_maps = {'input': {}, 'output': {}}
        self._var_promotes = {'input': [], 'output': [], 'any': []}

        self._manual_connections = {}
        self._manual_connections_abs = []

        self._var_allprocs_prom2abs_list = {'input': {}, 'output': {}}
        self._var_allprocs_idx_range = {'input': [0, 0], 'output': [0, 0]}
        self._var_abs_names = {'input': [], 'output': []}
        self._var_abs2data_io = {}

        self._vectors = {'input': {}, 'output': {}, 'residual': {}}
        self._vector_transfers = {}
        self._vector_var_ids = {}

        self._scaling_to_norm = {
            'input': None, 'output': None, 'residual': None}
        self._scaling_to_phys = {
            'input': None, 'output': None, 'residual': None}

        self._lower_bounds = None
        self._upper_bounds = None

        self._inputs = None
        self._outputs = None
        self._residuals = None
        self._transfers = None

        self._jacobian = DictionaryJacobian()
        self._jacobian._system = self
        self._jacobian_changed = True
        self._owns_assembled_jac = False

        self._subjacs_info = OrderedDict()

        self._nl_solver = None
        self._ln_solver = None
        self._suppress_solver_output = False

        self._design_vars = {}
        self._responses = {}

    def _setup_processors(self, path, comm, global_dict,
                          assembler, proc_range):
        """
        Recursively split comms and define local subsystems.

        Sets the following attributes:
            pathname
            comm
            _assembler
            _mpi_proc_range
            _subsystems_myproc
            _subsystems_myproc_inds

        Parameters
        ----------
        path : str
            parent names to prepend to name to get the pathname
        comm : MPI.Comm or <FakeComm>
            communicator for this system (already split, if applicable).
        global_dict : dict
            dictionary with kwargs of all parents assembled in it.
        assembler : Assembler
            pointer to the global assembler object to distribute to everyone.
        proc_range : [int, int]
            indices of procs owned by comm with respect to COMM_WORLD.
        """
        # Set attributes
        self.pathname = '.'.join((path, self.name)) if path else self.name
        self.comm = comm
        self._assembler = assembler
        self._mpi_proc_range = proc_range

        # Add self's kwargs to dictionary of parents' kwargs (already new copy)
        self.metadata._assemble_global_dict(global_dict)

        # Optional user-defined method
        self.initialize_processors()

        nsub = len(self._subsystems_allprocs)
        # If this is a group:
        if nsub > 0:
            # Call the load balancing algorithm
            tmp = self._mpi_proc_allocator(nsub, comm, proc_range)
            sub_inds, sub_comm, sub_proc_range = tmp

            # Define local subsystems
            self._subsystems_myproc = [self._subsystems_allprocs[ind]
                                       for ind in sub_inds]
            self._subsystems_myproc_inds = sub_inds

            # Perform recursion
            for subsys in self._subsystems_myproc:
                sub_global_dict = self.metadata._global_dict.copy()
                subsys._setup_processors(self.pathname, sub_comm,
                                         sub_global_dict, assembler,
                                         sub_proc_range)

    def _setup_variables(self, recurse=True):
        """
        Assemble variable metadata and names lists.

        Sets the following attributes:
            _var_abs2data_io
            _var_abs_names
            _var_allprocs_prom2abs_list

        Parameters
        ----------
        recurse : boolean
            recursion is not performed if traversing up the tree after reconf.
        """
        # Perform recursion
        if recurse:
            for subsys in self._subsystems_myproc:
                subsys._setup_variables()

        if overrides_method('initialize_variables', self, System):
            # TODO: we may want to provide a way for component devs to tell
            # the framework that they don't need to re-configure, since the
            # majority of components won't need to be configured more than once

            # Empty the lists in case this is part of a reconfiguration
            self._var_abs2data_io = {}
            for type_ in ['input', 'output']:
                self._var_abs_names[type_] = []

                # Only Components have this:
                try:
                    self._var_rel_names[type_] = []
                except AttributeError:
                    pass

            self.initialize_variables()

    def _setup_variable_indices(self, global_index, recurse=True):
        """
        Define the variable indices and range.

        Sets the following attributes:
            _var_allprocs_idx_range

        Parameters
        ----------
        global_index : {'input': int, 'output': int}
            current global variable counter.
        recurse : boolean
            recursion is not performed if traversing up the tree after reconf.
        """
        pass

    def _setup_partials(self):
        """
        Set up partial derivative sparsity structures and approximation schemes.
        """
        pass

    def _setup_connections(self):
        """
        Recursively assemble a list of input-output connections.

        Overridden in <Group>.
        """
        pass

    def _setup_vector(self, vectors, vector_var_ids, use_ref_vector):
        """
        Add this vector and assign sub_vectors to subsystems.

        Sets the following attributes:
            _vectors
            _vector_transfers
            _inputs*
            _outputs*
            _residuals*
            _transfers*

        * If vec_name is None - i.e., we are setting up the nonlinear vector

        Parameters
        ----------
        vectors : {'input': <Vector>, 'output': <Vector>, 'residual': <Vector>}
            Vector objects corresponding to 'name'.
        vector_var_ids : ndarray[:]
            integer array of all relevant variables for this vector.
        use_ref_vector : bool
            if True, allocate vectors to store ref. values.
        """
        vec_name = vectors['output']._name

        # Set the incoming _vectors in the appropriate attribute
        for key in ['input', 'output', 'residual']:
            self._vectors[key][vec_name] = vectors[key]

        if use_ref_vector:
            abs2data = self._var_abs2data_io
            vectors['input']._compute_ivar_map(abs2data, 'input')
            vectors['output']._compute_ivar_map(abs2data, 'output')
<<<<<<< HEAD
            
            # TODO - Let's only compute a new one when the output and residual scale lengths are 
            # really different.
            vectors['residual']._compute_ivar_map(abs2data, 'residual')
            #vectors['residual']._ivar_map = vectors['output']._ivar_map
=======

            # TODO - Let's only compute a new one when the output and residual scale lengths are
            # really different.
            vectors['residual']._compute_ivar_map(abs2data, 'residual')
            # vectors['residual']._ivar_map = vectors['output']._ivar_map
>>>>>>> 8737c250

        # Compute the transfer for this vector set
        self._vector_transfers[vec_name] = self._get_transfers(vectors)

        # Assign relevant variables IDs array
        self._vector_var_ids[vec_name] = vector_var_ids

        # Define shortcuts for convenience
        if vec_name is 'nonlinear':
            self._inputs = self._vectors['input']['nonlinear']
            self._outputs = self._vectors['output']['nonlinear']
            self._residuals = self._vectors['residual']['nonlinear']
            self._transfers = self._vector_transfers['nonlinear']

        # Perform recursion
        for subsys in self._subsystems_myproc:

            sub_vectors = {}
            for key in ('input', 'output', 'residual'):
                sub_vectors[key] = vectors[key]._create_subvector(subsys)

            subsys._setup_vector(sub_vectors, vector_var_ids, use_ref_vector)

    def _setup_scaling(self):
        """
        Set up scaling vectors.
        """
        abs2idx = self._assembler._var_allprocs_abs2idx_io
        abs2data = self._var_abs2data_io
        nvar_in = len(self._var_abs_names['input'])
<<<<<<< HEAD
=======

        # Support for vector scaling requires inpsecting all the scale values before we size the
        # phys_to_norm and norm_to_phys arrays. Note that we could have one of (ref, ref0) as a
        # scaler and the other as an array. Since we don't want to bookkeep these independently
        # (or do we), we just allocate for the array.
        nvar_out = 0
        nvar_res = 0
        out_idx = []
        res_idx = []
        for abs_name in self._var_abs_names['output']:
            meta = abs2data[abs_name]['metadata']
            n_out = max(len(np.atleast_1d(meta['ref'])),
                        len(np.atleast_1d(meta['ref0'])))
            id0 = nvar_out
            nvar_out += n_out
            out_idx.append((id0, nvar_out))
            abs2data[abs_name]['output_scale_idx0'] = id0
            abs2data[abs_name]['output_scale_idx1'] = nvar_out

            n_res = max(len(np.atleast_1d(meta['res_ref'])),
                        len(np.atleast_1d(meta['res_ref0'])))
            id0 = nvar_res
            nvar_res += n_res
            res_idx.append((id0, nvar_res))
            abs2data[abs_name]['resid_scale_idx0'] = id0
            abs2data[abs_name]['resid_scale_idx1'] = nvar_res
>>>>>>> 8737c250

        # Support for vector scaling requires inpsecting the refs.
        nvar_out = 0
        nvar_res = 0
        out_idx = []
        res_idx = []
        for abs_name in self._var_abs_names['output']:
            meta = abs2data[abs_name]['metadata']        
            n_out = max(len(np.atleast_1d(meta['ref'])), 
                        len(np.atleast_1d(meta['ref0'])))
            id0 = nvar_out
            nvar_out += n_out
            out_idx.append((id0, nvar_out))
            
            n_res = max(len(np.atleast_1d(meta['res_ref'])), 
                        len(np.atleast_1d(meta['res_ref0'])))            
            id0 = nvar_res
            nvar_res += n_res
            res_idx.append((id0, nvar_res))
            
        # Initialize scaling arrays
        for scaling in (self._scaling_to_norm, self._scaling_to_phys):
            scaling['input'] = np.empty((nvar_in, 2))
            scaling['output'] = np.empty((nvar_out, 2))
            scaling['residual'] = np.empty((nvar_res, 2))

        # ref0 and ref are the values of the variable in the specified
        # units at which the scaled values are 0 and 1, respectively

        # Scaling coefficients from the src output
        src_units = self._assembler._src_units
        src_scaling = self._assembler._src_scaling

        # Compute scaling arrays for inputs using a0 and a1
        # Example:
        #   Let x, x_src, x_tgt be the variable in dimensionless, source, and target units, resp.
        #   x_src = a0 + a1 x
        #   x_tgt = b0 + b1 x
        #   x_tgt = g(x_src) = d0 + d1 x_src
        #   b0 + b1 x = d0 + d1 a0 + d1 a1 x
        #   b0 = d0 + d1 a0
        #   b0 = g(a0)
        #   b1 = d0 + d1 a1 - d0
        #   b1 = g(a1) - g(0)
<<<<<<< HEAD
        
=======

>>>>>>> 8737c250
        # Inputs have unit conversions.
        for ind, abs_name in enumerate(self._var_abs_names['input']):
            global_ind = abs2idx[abs_name]
            meta = abs2data[abs_name]['metadata']
            self._scaling_to_phys['input'][ind, 0] = \
                convert_units(src_scaling[global_ind, 0], src_units[global_ind], meta['units'])
            self._scaling_to_phys['input'][ind, 1] = \
                convert_units(src_scaling[global_ind, 1], src_units[global_ind], meta['units']) - \
                convert_units(0., src_units[global_ind], meta['units'])

        # Outputs and residuals have scaling.
        for ind, abs_name in enumerate(self._var_abs_names['output']):
            meta = abs2data[abs_name]['metadata']

            # Compute scaling arrays for outputs; no unit conversion needed
            ind1, ind2 = out_idx[ind]
            self._scaling_to_phys['output'][ind1:ind2, 0] = meta['ref0']
            self._scaling_to_phys['output'][ind1:ind2, 1] = meta['ref'] - meta['ref0']

            # Compute scaling arrays for residuals; convert units
            ind1, ind2 = res_idx[ind]
            self._scaling_to_phys['residual'][ind1:ind2, 0] = meta['res_ref0']
            self._scaling_to_phys['residual'][ind1:ind2, 1] = meta['res_ref'] - meta['res_ref0']

        # Compute inverse scaling arrays
        for key in ['input', 'output', 'residual']:
            a = self._scaling_to_phys[key][:, 0]
            b = self._scaling_to_phys[key][:, 1]
            self._scaling_to_norm[key][:, 0] = -a / b
            self._scaling_to_norm[key][:, 1] = 1.0 / b

        for subsys in self._subsystems_myproc:
            subsys._setup_scaling()

    def _setup_bounds_vectors(self, lower_bounds, upper_bounds, is_top):
        """
        Set up the lower and upper bounds vectors.

        Sets the following attributes:
            _lower_bounds
            _upper_bounds

        Parameters
        ----------
        lower_bounds : <Vector>
            lower bound vector allocated in <Problem>.
        upper_bounds : <Vector>
            upper bound vector allocated in <Problem>.
        is_top : bool
            whether this system is the root system.
        """
        self._lower_bounds = lower_bounds
        self._upper_bounds = upper_bounds

        # if this is the top-most group, we will set the values here as well.
        if is_top:
            for abs_name in self._var_abs_names['output']:
                data = self._var_abs2data_io[abs_name]
                my_idx = data['my_idx']
                metadata = data['metadata']

                a, b = self._scaling_to_norm['output'][my_idx, :]

                # We have to convert from physical, unscaled to scaled, dimensionless.
                # We set into the bounds vector first and then apply a and b because
                # meta['lower'] and meta['upper'] could be lists or tuples.
                if metadata['lower'] is None:
                    self._lower_bounds._views[abs_name][:] = -np.inf
                else:
                    shape = self._lower_bounds._views[abs_name].shape
                    value = ensure_compatible(abs_name, metadata['lower'], shape)[0]
                    self._lower_bounds._views[abs_name][:] = a + b * value
                if metadata['upper'] is None:
                    self._upper_bounds._views[abs_name][:] = np.inf
                else:
                    shape = self._upper_bounds._views[abs_name].shape
                    value = ensure_compatible(abs_name, metadata['upper'], shape)[0]
                    self._upper_bounds._views[abs_name][:] = a + b * value

        # Perform recursion
        for subsys in self._subsystems_myproc:
            sub_lower_bounds = lower_bounds._create_subvector(subsys)
            sub_upper_bounds = upper_bounds._create_subvector(subsys)
            subsys._setup_bounds_vectors(sub_lower_bounds, sub_upper_bounds, False)

    def _setup_jacobians(self, jacobian=None):
        """
        Set and populate jacobians down through the system tree.

        Parameters
        ----------
        jacobian : <AssembledJacobian> or None
            The global jacobian to populate for this system.
        """
        self._jacobian_changed = False

        if self._owns_assembled_jac:

            # At present, we don't support a AssembledJacobian in a group if any subcomponents
            # are matrix-free.
            for subsys in self.system_iter():

                try:
                    if subsys._matrix_free:
                        msg = "AssembledJacobian not supported if any subcomponent is matrix-free."
                        raise RuntimeError(msg)

                # Groups don't have `_matrix_free`
                # Note, we could put this attribute on Group, but this would be True for a
                # default Group, and thus we would need an isinstance on Component, which is the
                # reason for the try block anyway.
                except AttributeError:
                    continue

            jacobian = self._jacobian

        elif jacobian is not None:
            self._jacobian = jacobian

        self._set_partials_meta()

        for subsys in self._subsystems_myproc:
            subsys._setup_jacobians(jacobian)

        if self._owns_assembled_jac:
            self._jacobian._system = self
            self._jacobian._initialize()

    def _get_transfers(self, vectors):
        """
        Compute transfers.

        Parameters
        ----------
        vectors : {'input': Vector, 'output': Vector, 'residual': Vector}
            dictionary of <Vector> objects

        Returns
        -------
        dict of <Transfer>
            dictionary of full and partial Transfer objects.
        """
        transfer_class = vectors['output'].TRANSFER

        nsub_allprocs = len(self._subsystems_allprocs)
        var_range = self._var_allprocs_idx_range
        subsystems_myproc = self._subsystems_myproc
        subsystems_inds = self._subsystems_myproc_inds

        # Call the assembler's transfer setup routine
        compute_transfers = self._assembler._compute_transfers
        xfer_indices = compute_transfers(nsub_allprocs, var_range,
                                         subsystems_myproc, subsystems_inds)
        (xfer_in_inds, xfer_out_inds,
         fwd_xfer_in_inds, fwd_xfer_out_inds,
         rev_xfer_in_inds, rev_xfer_out_inds) = xfer_indices

        # Create Transfer objects from the raw indices
        transfers = {}
        transfers[None] = transfer_class(vectors['input'], vectors['output'],
                                         xfer_in_inds, xfer_out_inds, self.comm)
        for isub in range(len(fwd_xfer_in_inds)):
            transfers['fwd', isub] = transfer_class(vectors['input'],
                                                    vectors['output'],
                                                    fwd_xfer_in_inds[isub],
                                                    fwd_xfer_out_inds[isub],
                                                    self.comm)
        for isub in range(len(rev_xfer_in_inds)):
            transfers['rev', isub] = transfer_class(vectors['input'],
                                                    vectors['output'],
                                                    rev_xfer_in_inds[isub],
                                                    rev_xfer_out_inds[isub],
                                                    self.comm)
        return transfers

    def _get_maps(self):
        """
        Define variable maps based on promotes lists.

        Returns
        -------
        dict of {'input': {str:str, ...}, 'output': {str:str, ...}}
            dictionary mapping input/output variable names
            to promoted variable names.
        """
        def split_list(lst):
            """
            Return names, patterns, and renames found in lst.
            """
            names = []
            patterns = []
            renames = {}
            for entry in lst:
                if isinstance(entry, string_types):
                    if '*' in entry or '?' in entry or '[' in entry:
                        patterns.append(entry)
                    else:
                        names.append(entry)
                elif isinstance(entry, tuple) and len(entry) == 2:
                    renames[entry[0]] = entry[1]
                else:
                    raise TypeError("when adding subsystem '%s', entry '%s'"
                                    " is not a string or tuple of size 2" %
                                    (self.pathname, entry))
            return names, patterns, renames

        maps = {'input': {}, 'output': {}}
        gname = self.name + '.' if self.name else ''
        prom2abs = self._var_allprocs_prom2abs_list
        found = False

        promotes = self._var_promotes['any']
        if promotes:
            names, patterns, renames = split_list(promotes)

        for typ in ('input', 'output'):
            if promotes:
                pass
            elif self._var_promotes[typ]:
                names, patterns, renames = split_list(self._var_promotes[typ])
            else:
                names = patterns = renames = ()

            for name in prom2abs[typ]:
                if name in names:
                    maps[typ][name] = name
                    found = True
                elif name in renames:
                    maps[typ][name] = renames[name]
                    found = True
                else:
                    for pattern in patterns:
                        # if name matches, promote that variable to parent
                        if fnmatchcase(name, pattern):
                            maps[typ][name] = name
                            found = True
                            break
                    else:
                        # Default: prepend the parent system's name
                        maps[typ][name] = gname + name if gname else name

        if not found:
            for io, lst in self._var_promotes.items():
                if lst:
                    if io == 'any':
                        suffix = ''
                    else:
                        suffix = '_%ss' % io
                    raise RuntimeError("%s: no variables were promoted "
                                       "based on promotes%s=%s" %
                                       (self.pathname, suffix, list(lst)))

        return maps

    @property
    def jacobian(self):
        """
        A Jacobian object or None.
        """
        return self._jacobian

    @jacobian.setter
    def jacobian(self, jacobian):
        """
        Set the Jacobian.
        """
        self._owns_assembled_jac = isinstance(jacobian, AssembledJacobian)
        self._jacobian = jacobian
        self._jacobian_changed = True

    @contextmanager
    def _units_scaling_context(self, inputs=[], outputs=[], residuals=[], scale_jac=False):
        """
        Context manager for units and scaling for vectors and Jacobians.

        Temporarily puts vectors in a physical and unscaled state, because
        internally, vectors are nominally in a dimensionless and scaled state.
        The same applies (optionally) for Jacobians.

        Parameters
        ----------
        inputs : list of input <Vector> objects
            List of input vectors to apply the unit and scaling conversions.
        outputs : list of output <Vector> objects
            List of output vectors to apply the unit and scaling conversions.
        residuals : list of residual <Vector> objects
            List of residual vectors to apply the unit and scaling conversions.
        scale_jac : bool
            If True, scale the Jacobian as well.
        """
        for vec in inputs:
            vec._scale(self._scaling_to_phys['input'])
        for vec in outputs:
            vec._scale(self._scaling_to_phys['output'])
        for vec in residuals:
            vec._scale(self._scaling_to_phys['residual'])
        if scale_jac:
            self._jacobian._precompute_iter()
            self._jacobian._scale(self._scaling_to_phys)

        yield

        for vec in inputs:
            vec._scale(self._scaling_to_norm['input'])
        for vec in outputs:
            vec._scale(self._scaling_to_norm['output'])
        for vec in residuals:
            vec._scale(self._scaling_to_norm['residual'])
        if scale_jac:
            self._jacobian._precompute_iter()
            self._jacobian._scale(self._scaling_to_norm)

    @contextmanager
    def _matvec_context(self, vec_name, var_inds, mode, clear=True):
        """
        Context manager for vectors.

        For the given vec_name, return vectors that use a set of
        internal variables that are relevant to the current matrix-vector
        product.  This is called only from _apply_linear.

        Parameters
        ----------
        vec_name : str
            Name of the vector to use.
        var_inds : [int, int, int, int] or None
            ranges of variable IDs involved in this matrix-vector product.
            The ordering is [lb1, ub1, lb2, ub2].
        mode : str
            Key for specifying derivative direction. Values are 'fwd'
            or 'rev'.
        clear : bool(True)
            If True, zero out residuals (in fwd mode) or inputs and outputs
            (in rev mode).

        Yields
        ------
        (d_inputs, d_outputs, d_residuals) : tuple of Vectors
            Yields the three Vectors configured internally to deal only
            with variables relevant to the current matrix vector product.

        """
        d_inputs = self._vectors['input'][vec_name]
        d_outputs = self._vectors['output'][vec_name]
        d_residuals = self._vectors['residual'][vec_name]

        if clear:
            if mode == 'fwd':
                d_residuals.set_const(0.0)
            elif mode == 'rev':
                d_inputs.set_const(0.0)
                d_outputs.set_const(0.0)

        var_ids = self._vector_var_ids[vec_name]

        out_names = []
        res_names = []
        for out_abs_name in self._var_abs_names['output']:
            out_idx = self._assembler._var_allprocs_abs2idx_io[out_abs_name]
            if out_idx in var_ids:
                res_names.append(out_abs_name)
                if var_inds is None or (var_inds[0] <= out_idx < var_inds[1] or
                                        var_inds[2] <= out_idx < var_inds[3]):
                    out_names.append(out_abs_name)

        in_names = []
        for in_abs_name in self._var_abs_names['input']:
            out_abs = self._assembler._abs_input2src[in_abs_name]
            if out_abs is None:
                continue
            out_idx = self._assembler._var_allprocs_abs2idx_io[out_abs]
            if out_idx in var_ids:
                if var_inds is None or (var_inds[0] <= out_idx < var_inds[1] or
                                        var_inds[2] <= out_idx < var_inds[3]):
                    in_names.append(in_abs_name)

        d_inputs._names = set(in_names)
        d_outputs._names = set(out_names)
        d_residuals._names = set(res_names)

        yield d_inputs, d_outputs, d_residuals

        # reset _names so users will see full vector contents
        d_inputs._names = d_inputs._views
        d_outputs._names = d_outputs._views
        d_residuals._names = d_residuals._views

    @contextmanager
    def nonlinear_vector_context(self):
        """
        Context manager that yields the inputs, outputs, and residuals vectors.

        Yields
        ------
        (inputs, outputs, residuals) : tuple of <Vector> instances
            Yields the inputs, outputs, and residuals nonlinear vectors.
        """
        if self._inputs is None:
            raise RuntimeError("Cannot get vectors because setup has not yet been called.")

        yield self._inputs, self._outputs, self._residuals

    @contextmanager
    def linear_vector_context(self, vec_name='linear'):
        """
        Context manager that yields linear inputs, outputs, and residuals vectors.

        Parameters
        ----------
        vec_name : str
            Name of the linear right-hand-side vector. The default is 'linear'.

        Yields
        ------
        (inputs, outputs, residuals) : tuple of <Vector> instances
            Yields the inputs, outputs, and residuals linear vectors for vec_name.
        """
        if self._inputs is None:
            raise RuntimeError("Cannot get vectors because setup has not yet been called.")

        if vec_name not in self._vectors['input']:
            raise ValueError("There is no linear vector named %s" % vec_name)

        yield (self._vectors['input'][vec_name],
               self._vectors['output'][vec_name],
               self._vectors['residual'][vec_name])

    @contextmanager
    def jacobian_context(self):
        """
        Context manager that yields the Jacobian assigned to this system in this system's context.

        Yields
        ------
        <Jacobian>
            The current system's jacobian with its _system set to self.
        """
        if self._jacobian_changed:
            raise RuntimeError("%s: jacobian has changed and setup was not "
                               "called." % self.pathname)
        oldsys = self._jacobian._system
        self._jacobian._system = self
        self._jacobian._precompute_iter()
        yield self._jacobian
        self._jacobian._system = oldsys

    @contextmanager
    def _scaled_context(self):
        """
        Context manager that temporarily puts all vectors and Jacobians in a scaled state.
        """
        self._scale_vectors_and_jacobians('to norm')
        yield
        self._scale_vectors_and_jacobians('to phys')

    def _scale_vectors_and_jacobians(self, direction):
        """
        Scale all vectors and Jacobians to or from a scaled state.

        Parameters
        ----------
        direction : str
            'to norm' (to scaled) or 'to phys' (to unscaled).
        """
        if direction == 'to norm':
            scaling = self._scaling_to_norm
        elif direction == 'to phys':
            scaling = self._scaling_to_phys

        for vec_type in ['input', 'output', 'residual']:
            for vec in self._vectors[vec_type].values():
                vec._scale(scaling[vec_type])

        for system in self.system_iter(include_self=True, recurse=True):
            if system._owns_assembled_jac:
                with system.jacobian_context():
                    system._jacobian._precompute_iter()
                    system._jacobian._scale(scaling)

    @property
    def nl_solver(self):
        """
        The nonlinear solver for this system.
        """
        return self._nl_solver

    @nl_solver.setter
    def nl_solver(self, solver):
        """
        Set this system's nonlinear solver and perform setup.
        """
        self._nl_solver = solver

    @property
    def ln_solver(self):
        """
        The linear (adjoint) solver for this system.
        """
        return self._ln_solver

    @ln_solver.setter
    def ln_solver(self, solver):
        """
        Set this system's linear (adjoint) solver and perform setup.
        """
        self._ln_solver = solver

    @property
    def suppress_solver_output(self):
        """
        The value of the global toggle to disable solver printing.
        """
        return self._suppress_solver_output

    @suppress_solver_output.setter
    def suppress_solver_output(self, value):
        """
        Recursively set the solver print suppression toggle.
        """
        self._suppress_solver_output = value
        # loop over _subsystems_allprocs here because _subsystems_myprocs
        # is empty until setup
        for subsys in self._subsystems_allprocs:
            subsys.suppress_solver_output = value

    @property
    def proc_allocator(self):
        """
        The current system's processor allocator object.
        """
        return self._mpi_proc_allocator

    @proc_allocator.setter
    def proc_allocator(self, value):
        """
        Set the processor allocator object.
        """
        self._mpi_proc_allocator = value

    def _set_partials_meta(self):
        """
        Set subjacobian info into our jacobian.

        Overridden in <Component>.
        """
        pass

    def system_iter(self, local=True, include_self=False, recurse=True,
                    typ=None):
        """
        A generator of subsystems of this system.

        Parameters
        ----------
        local : bool
            If True, only iterate over systems on this proc.
        include_self : bool
            If True, include this system in the iteration.
        recurse : bool
            If True, iterate over the whole tree under this system.
        typ : type
            If not None, only yield Systems that match that are instances of the
            given type.
        """
        if local:
            sysiter = self._subsystems_myproc
        else:
            sysiter = self._subsystems_allprocs

        if include_self and (typ is None or isinstance(self, typ)):
            yield self

        for s in sysiter:
            if typ is None or isinstance(s, typ):
                yield s
            if recurse:
                for sub in s.system_iter(local=local, recurse=True, typ=typ):
                    yield sub

    def add_design_var(self, name, lower=None, upper=None, ref=None,
                       ref0=None, indices=None, adder=None, scaler=None,
                       **kwargs):
        r"""
        Add a design variable to this system.

        Parameters
        ----------
        name : string
            Name of the design variable in the system.
        lower : float or ndarray, optional
            Lower boundary for the param
        upper : upper or ndarray, optional
            Upper boundary for the param
        ref : float or ndarray, optional
            Value of design var that scales to 1.0 in the driver.
        ref0 : float or ndarray, optional
            Value of design var that scales to 0.0 in the driver.
        indices : iter of int, optional
            If a param is an array, these indicate which entries are of
            interest for this particular response.
        adder : float or ndarray, optional
            Value to add to the model value to get the scaled value. Adder
            is first in precedence.
        scaler : float or ndarray, optional
            value to multiply the model value to get the scaled value. Scaler
            is second in precedence.
        **kwargs : optional
            Keyword arguments that are saved as metadata for the
            design variable.

        Notes
        -----
        The response can be scaled using ref and ref0.
        The argument :code:`ref0` represents the physical value when the scaled value is 0.
        The argument :code:`ref` represents the physical value when the scaled value is 1.
        """
        if name in self._design_vars:
            msg = "Design Variable '{}' already exists."
            raise RuntimeError(msg.format(name))

        # Name must be a string
        if not isinstance(name, string_types):
            raise TypeError('The name argument should be a string, got {0}'.format(name))

        # determine adder and scaler based on args
        adder, scaler = determine_adder_scaler(ref0, ref, adder, scaler)

        # Convert lower to ndarray/float as necessary
        lower = format_as_float_or_array('lower', lower, val_if_none=-sys.float_info.max,
                                         flatten=True)

        # Convert upper to ndarray/float as necessary
        upper = format_as_float_or_array('upper', upper, val_if_none=sys.float_info.max,
                                         flatten=True)

        # Apply scaler/adder to lower and upper
        lower = (lower + adder) * scaler
        upper = (upper + adder) * scaler

        meta = kwargs if kwargs else None
        self._design_vars[name] = dvs = OrderedDict()
        dvs['name'] = name
        dvs['upper'] = upper
        dvs['lower'] = lower
        dvs['scaler'] = None if scaler == 1.0 else scaler
        dvs['adder'] = None if adder == 0.0 else adder
        dvs['ref'] = ref
        dvs['ref0'] = ref0
        dvs['indices'] = indices
        dvs['metadata'] = meta

    def add_response(self, name, type, lower=None, upper=None, equals=None,
                     ref=None, ref0=None, indices=None, adder=None, scaler=None,
                     linear=False, **kwargs):
        r"""
        Add a response variable to this system.

        Parameters
        ----------
        name : string
            Name of the response variable in the system.
        type : string
            The type of response. Supported values are 'con' and 'obj'
        lower : float or ndarray, optional
            Lower boundary for the variable
        upper : upper or ndarray, optional
            Upper boundary for the variable
        equals : equals or ndarray, optional
            Equality constraint value for the variable
        ref : float or ndarray, optional
            Value of response variable that scales to 1.0 in the driver.
        ref0 : upper or ndarray, optional
            Value of response variable that scales to 0.0 in the driver.
        indices : sequence of int, optional
            If variable is an array, these indicate which entries are of
            interest for this particular response.
        adder : float or ndarray, optional
            Value to add to the model value to get the scaled value. Adder
            is first in precedence.
        scaler : float or ndarray, optional
            value to multiply the model value to get the scaled value. Scaler
            is second in precedence.
        linear : bool
            Set to True if constraint is linear. Default is False.
        **kwargs : optional
            Keyword arguments that are saved as metadata for the
            design variable.

        Notes
        -----
        The response can be scaled using ref and ref0.
        The argument :code:`ref0` represents the physical value when the scaled value is 0.
        The argument :code:`ref` represents the physical value when the scaled value is 1.

        """
        # Name must be a string
        if not isinstance(name, string_types):
            raise TypeError('The name argument should be a string, '
                            'got {0}'.format(name))

        # Type must be a string and one of 'con' or 'obj'
        if not isinstance(type, string_types):
            raise TypeError('The type argument should be a string')
        elif type not in ('con', 'obj'):
            raise ValueError('The type must be one of \'con\' or \'obj\': '
                             'Got \'{0}\' instead'.format(name))

        if name in self._responses:
            typemap = {'con': 'Constraint', 'obj': 'Objective'}
            msg = '{0} \'{1}\' already exists.'.format(typemap[type], name)
            raise RuntimeError(msg.format(name))

        # determine adder and scaler based on args
        adder, scaler = determine_adder_scaler(ref0, ref, adder, scaler)

        # A constraint cannot be an equality and inequality constraint
        if equals is not None and (lower is not None or upper is not None):
            msg = "Constraint '{}' cannot be both equality and inequality."
            raise ValueError(msg.format(name))

        # If given, indices must be a sequence
        err = False
        if indices is not None:
            if isinstance(indices, string_types):
                err = True
            elif isinstance(indices, Iterable):
                all_int = all([isinstance(item, int) for item in indices])
                if not all_int:
                    err = True
            else:
                err = True
        if err:
            msg = "If specified, indices must be a sequence of integers."
            raise ValueError(msg)

        # Currently ref and ref0 must be scalar
        if ref is not None:
            ref = float(ref)

        if ref0 is not None:
            ref0 = float(ref0)

        # Convert lower to ndarray/float as necessary
        lower = format_as_float_or_array('lower', lower, val_if_none=-sys.float_info.max,
                                         flatten=True)

        # Convert upper to ndarray/float as necessary
        upper = format_as_float_or_array('upper', upper, val_if_none=sys.float_info.max,
                                         flatten=True)

        # Convert equals to ndarray/float as necessary
        if equals is not None:
            equals = format_as_float_or_array('equals', equals, flatten=True)

        # Scale the bounds
        if lower is not None:
            lower = (lower + adder) * scaler

        if upper is not None:
            upper = (upper + adder) * scaler

        if equals is not None:
            equals = (equals + adder) * scaler

        meta = kwargs if kwargs else None
        self._responses[name] = resp = OrderedDict()
        resp['name'] = name
        resp['scaler'] = None if scaler == 1.0 else scaler
        resp['adder'] = None if adder == 0.0 else adder
        resp['ref'] = ref
        resp['ref0'] = ref0
        resp['indices'] = indices
        resp['metadata'] = meta
        resp['type'] = type

        if type == 'con':
            resp['lower'] = lower
            resp['upper'] = upper
            resp['equals'] = equals
            resp['linear'] = linear

        elif type == 'obj':
            pass
        else:
            raise ValueError('Unrecognized type for response.  Expected'
                             ' one of [\'obj\', \'con\']:  ({0})'.format(type))

    def add_constraint(self, name, lower=None, upper=None, equals=None,
                       ref=None, ref0=None, adder=None, scaler=None,
                       indices=None, linear=False, **kwargs):
        r"""
        Add a constraint variable to this system.

        Parameters
        ----------
        name : string
            Name of the response variable in the system.
        lower : float or ndarray, optional
            Lower boundary for the variable
        upper : float or ndarray, optional
            Upper boundary for the variable
        equals : float or ndarray, optional
            Equality constraint value for the variable
        ref : float or ndarray, optional
            Value of response variable that scales to 1.0 in the driver.
        ref0 : float or ndarray, optional
            Value of response variable that scales to 0.0 in the driver.
        adder : float or ndarray, optional
            Value to add to the model value to get the scaled value. Adder
            is first in precedence.
        scaler : float or ndarray, optional
            value to multiply the model value to get the scaled value. Scaler
            is second in precedence.
        indices : sequence of int, optional
            If variable is an array, these indicate which entries are of
            interest for this particular response.
        linear : bool
            Set to True if constraint is linear. Default is False.
        **kwargs : optional
            Keyword arguments that are saved as metadata for the
            design variable.

        Notes
        -----
        The response can be scaled using ref and ref0.
        The argument :code:`ref0` represents the physical value when the scaled value is 0.
        The argument :code:`ref` represents the physical value when the scaled value is 1.
        """
        meta = kwargs if kwargs else None

        self.add_response(name=name, type='con', lower=lower, upper=upper,
                          equals=equals, scaler=scaler, adder=adder, ref=ref,
                          ref0=ref0, indices=indices, linear=linear, metadata=meta)

    def add_objective(self, name, ref=None, ref0=None, indices=None,
                      adder=None, scaler=None, **kwargs):
        r"""
        Add a response variable to this system.

        Parameters
        ----------
        name : string
            Name of the response variable in the system.
        ref : float or ndarray, optional
            Value of response variable that scales to 1.0 in the driver.
        ref0 : float or ndarray, optional
            Value of response variable that scales to 0.0 in the driver.
        indices : sequence of int, optional
            If variable is an array, these indicate which entries are of
            interest for this particular response.
        adder : float or ndarray, optional
            Value to add to the model value to get the scaled value. Adder
            is first in precedence.
        scaler : float or ndarray, optional
            value to multiply the model value to get the scaled value. Scaler
            is second in precedence.
        **kwargs : optional
            Keyword arguments that are saved as metadata for the
            design variable.

        Notes
        -----
        The objective can be scaled using scaler and adder, where

        .. math::

            x_{scaled} = scaler(x + adder)

        or through the use of ref/ref0, which map to scaler and adder through
        the equations:

        .. math::

            0 = scaler(ref_0 + adder)

            1 = scaler(ref + adder)

        which results in:

        .. math::

            adder = -ref_0

            scaler = \frac{1}{ref + adder}
        """
        meta = kwargs if kwargs else None
        if 'lower' in kwargs or 'upper' in kwargs or 'equals' in kwargs:
            raise RuntimeError('Bounds may not be set on objectives')
        self.add_response(name, type='obj', scaler=scaler, adder=adder,
                          ref=ref, ref0=ref0, indices=indices, metadata=meta)

    def get_design_vars(self, recurse=True):
        """
        Get the DesignVariable settings from this system.

        Retrieve all design variable settings from the system and, if recurse
        is True, all of its subsystems.

        Parameters
        ----------
        recurse : bool
            If True, recurse through the subsystems and return the path of
            all design vars relative to the this system.

        Returns
        -------
        dict
            The design variables defined in the current system and, if
            recurse=True, its subsystems.

        """
        pro2abs = self._var_allprocs_prom2abs_list['output']

        # Human readable error message during Driver setup.
        try:
            out = {pro2abs[name][0]: data for name, data in iteritems(self._design_vars)}
        except KeyError as err:
            msg = "Output not found for design variable {0} in system '{1}'."
            raise RuntimeError(msg.format(str(err), self.pathname))

        # Size them all
        vec = self._outputs._views_flat
        for name, data in iteritems(out):

            # Depending on where the designvar was added, the name in the
            # vectors might be relative instead of absolute. Lucky we have
            # both.
            if name in vec:
                out[name]['size'] = vec[name].size
            else:
                out[name]['size'] = vec[out[name]['name']].size

        if recurse:
            for subsys in self._subsystems_allprocs:
                subsys_design_vars = subsys.get_design_vars(recurse=recurse)
                for key in subsys_design_vars:
                    out[key] = subsys_design_vars[key]
        return out

    def get_responses(self, recurse=True):
        """
        Get the response variable settings from this system.

        Retrieve all response variable settings from the system as a dict,
        keyed by variable name.

        Parameters
        ----------
        recurse : bool, optional
            If True, recurse through the subsystems and return the path of
            all responses relative to the this system.

        Returns
        -------
        dict
            The responses defined in the current system and, if
            recurse=True, its subsystems.

        """
        prom2abs = self._var_allprocs_prom2abs_list['output']

        # Human readable error message during Driver setup.
        try:
            out = {prom2abs[name][0]: data for name, data in iteritems(self._responses)}
        except KeyError as err:
            msg = "Output not found for response {0} in system '{1}'."
            raise RuntimeError(msg.format(str(err), self.pathname))

        # Size them all
        vec = self._outputs._views_flat
        for name in out:
            out[name]['size'] = vec[name].size

        if recurse:
            for subsys in self._subsystems_allprocs:
                subsys_responses = subsys.get_responses(recurse=recurse)
                for key in subsys_responses:
                    out[key] = subsys_responses[key]
        return out

    def get_constraints(self, recurse=True):
        """
        Get the Constraint settings from this system.

        Retrieve the constraint settings for the current system as a dict,
        keyed by variable name.

        Parameters
        ----------
        recurse : bool, optional
            If True, recurse through the subsystems and return the path of
            all constraints relative to the this system.

        Returns
        -------
        dict
            The constraints defined in the current system.

        """
        return OrderedDict((key, response) for (key, response) in
                           self.get_responses(recurse=recurse).items()
                           if response['type'] == 'con')

    def get_objectives(self, recurse=True):
        """
        Get the Objective settings from this system.

        Retrieve all objectives settings from the system as a dict, keyed
        by variable name.

        Parameters
        ----------
        recurse : bool, optional
            If True, recurse through the subsystems and return the path of
            all objective relative to the this system.

        Returns
        -------
        dict
            The objectives defined in the current system.

        """
        return OrderedDict((key, response) for (key, response) in
                           self.get_responses(recurse=recurse).items()
                           if response['type'] == 'obj')

    def run_apply_nonlinear(self):
        """
        Compute residuals.

        This calls _apply_nonlinear, but with the model assumed to be in an unscaled state.
        """
        with self._scaled_context():
            self._apply_nonlinear()

    def run_solve_nonlinear(self):
        """
        Compute outputs.

        This calls _solve_nonlinear, but with the model assumed to be in an unscaled state.

        Returns
        -------
        boolean
            Failure flag; True if failed to converge, False is successful.
        float
            relative error.
        float
            absolute error.
        """
        with self._scaled_context():
            result = self._solve_nonlinear()

        return result

    def run_apply_linear(self, vec_names, mode, var_inds=None):
        """
        Compute jac-vec product.

        This calls _apply_linear, but with the model assumed to be in an unscaled state.

        Parameters
        ----------
        vec_names : [str, ...]
            list of names of the right-hand-side vectors.
        mode : str
            'fwd' or 'rev'.
        var_inds : [int, int, int, int] or None
            ranges of variable IDs involved in this matrix-vector product.
            The ordering is [lb1, ub1, lb2, ub2].
        """
        with self._scaled_context():
            self._apply_linear(vec_names, mode, var_inds)

    def run_solve_linear(self, vec_names, mode):
        """
        Apply inverse jac product.

        This calls _solve_linear, but with the model assumed to be in an unscaled state.

        Parameters
        ----------
        vec_names : [str, ...]
            list of names of the right-hand-side vectors.
        mode : str
            'fwd' or 'rev'.

        Returns
        -------
        boolean
            Failure flag; True if failed to converge, False is successful.
        float
            relative error.
        float
            absolute error.
        """
        with self._scaled_context():
            result = self._solve_linear(vec_names, mode)

        return result

    def run_linearize(self):
        """
        Compute jacobian / factorization.

        This calls _linearize, but with the model assumed to be in an unscaled state.
        """
        with self._scaled_context():
            self._linearize()

    def _apply_nonlinear(self):
        """
        Compute residuals. The model is assumed to be in a scaled state.
        """
        pass

    def _solve_nonlinear(self):
        """
        Compute outputs. The model is assumed to be in a scaled state.

        Returns
        -------
        boolean
            Failure flag; True if failed to converge, False is successful.
        float
            relative error.
        float
            absolute error.
        """
        pass

    def _apply_linear(self, vec_names, mode, var_inds=None):
        """
        Compute jac-vec product. The model is assumed to be in a scaled state.

        Parameters
        ----------
        vec_names : [str, ...]
            list of names of the right-hand-side vectors.
        mode : str
            'fwd' or 'rev'.
        var_inds : [int, int, int, int] or None
            ranges of variable IDs involved in this matrix-vector product.
            The ordering is [lb1, ub1, lb2, ub2].
        """
        pass

    def _solve_linear(self, vec_names, mode):
        """
        Apply inverse jac product. The model is assumed to be in a scaled state.

        Parameters
        ----------
        vec_names : [str, ...]
            list of names of the right-hand-side vectors.
        mode : str
            'fwd' or 'rev'.

        Returns
        -------
        boolean
            Failure flag; True if failed to converge, False is successful.
        float
            relative error.
        float
            absolute error.
        """
        pass

    def _linearize(self):
        """
        Compute jacobian / factorization. The model is assumed to be in a scaled state.
        """
        pass

    def initialize_processors(self):
        """
        Optional user-defined method run after repartitioning/rebalancing.

        Available attributes:
            name
            pathname
            comm
            metadata (local and global)
        """
        pass

    def initialize_variables(self):
        """
        Required method for components to declare inputs and outputs.

        Available attributes:
            name
            pathname
            comm
            metadata (local and global)
        """
        pass

    def initialize_partials(self):
        """
        Optional method for components to declare Jacobian structure/approximations.

        Available attributes:
            name
            pathname
            comm
            metadata (local and global)
            variable names
        """
        pass<|MERGE_RESOLUTION|>--- conflicted
+++ resolved
@@ -370,19 +370,11 @@
             abs2data = self._var_abs2data_io
             vectors['input']._compute_ivar_map(abs2data, 'input')
             vectors['output']._compute_ivar_map(abs2data, 'output')
-<<<<<<< HEAD
-            
-            # TODO - Let's only compute a new one when the output and residual scale lengths are 
-            # really different.
-            vectors['residual']._compute_ivar_map(abs2data, 'residual')
-            #vectors['residual']._ivar_map = vectors['output']._ivar_map
-=======
 
             # TODO - Let's only compute a new one when the output and residual scale lengths are
             # really different.
             vectors['residual']._compute_ivar_map(abs2data, 'residual')
             # vectors['residual']._ivar_map = vectors['output']._ivar_map
->>>>>>> 8737c250
 
         # Compute the transfer for this vector set
         self._vector_transfers[vec_name] = self._get_transfers(vectors)
@@ -413,8 +405,6 @@
         abs2idx = self._assembler._var_allprocs_abs2idx_io
         abs2data = self._var_abs2data_io
         nvar_in = len(self._var_abs_names['input'])
-<<<<<<< HEAD
-=======
 
         # Support for vector scaling requires inpsecting all the scale values before we size the
         # phys_to_norm and norm_to_phys arrays. Note that we could have one of (ref, ref0) as a
@@ -441,27 +431,7 @@
             res_idx.append((id0, nvar_res))
             abs2data[abs_name]['resid_scale_idx0'] = id0
             abs2data[abs_name]['resid_scale_idx1'] = nvar_res
->>>>>>> 8737c250
-
-        # Support for vector scaling requires inpsecting the refs.
-        nvar_out = 0
-        nvar_res = 0
-        out_idx = []
-        res_idx = []
-        for abs_name in self._var_abs_names['output']:
-            meta = abs2data[abs_name]['metadata']        
-            n_out = max(len(np.atleast_1d(meta['ref'])), 
-                        len(np.atleast_1d(meta['ref0'])))
-            id0 = nvar_out
-            nvar_out += n_out
-            out_idx.append((id0, nvar_out))
-            
-            n_res = max(len(np.atleast_1d(meta['res_ref'])), 
-                        len(np.atleast_1d(meta['res_ref0'])))            
-            id0 = nvar_res
-            nvar_res += n_res
-            res_idx.append((id0, nvar_res))
-            
+
         # Initialize scaling arrays
         for scaling in (self._scaling_to_norm, self._scaling_to_phys):
             scaling['input'] = np.empty((nvar_in, 2))
@@ -486,11 +456,7 @@
         #   b0 = g(a0)
         #   b1 = d0 + d1 a1 - d0
         #   b1 = g(a1) - g(0)
-<<<<<<< HEAD
-        
-=======
-
->>>>>>> 8737c250
+
         # Inputs have unit conversions.
         for ind, abs_name in enumerate(self._var_abs_names['input']):
             global_ind = abs2idx[abs_name]
