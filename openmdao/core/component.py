"""Define the Component class."""

from __future__ import division

from six.moves import range

import sys
import inspect

from fnmatch import fnmatchcase
import numpy as np
from itertools import product, chain
from six import string_types, iteritems
from scipy.sparse import issparse
from copy import deepcopy
from collections import OrderedDict, Iterable

from openmdao.approximation_schemes.finite_difference import FiniteDifference
from openmdao.core.system import System, PathData
from openmdao.jacobians.assembled_jacobian import SUBJAC_META_DEFAULTS
from openmdao.utils.units import valid_units
from openmdao.utils.general_utils import format_as_float_or_array, ensure_compatible, \
    warn_deprecation
from openmdao.utils.name_maps import rel_name2abs_name, rel_key2abs_key, abs_key2rel_key


class Component(System):
    """
    Base Component class; not to be directly instantiated.

    Attributes
    ----------
    _var2meta : dict
        A mapping of local variable name to its metadata.
    _approx_schemes : OrderedDict
        A mapping of approximation types to the associated ApproximationScheme.
    _matrix_free : Bool
        This is set to True if the component overrides the appropriate function with a user-defined
        matrix vector product with the Jacobian.
    _var_rel2data_io : dict
        Dictionary mapping rellative names to dicts with keys (prom, rel, my_idx, type_, metadata).
        This is only needed while adding inputs and outputs. During setup, these are used to
        build _var_abs2data_io.
    _var_rel_names : {'input': [str, ...], 'output': [str, ...]}
        List of relative names of owned variables existing on current proc.
        This is only needed while adding inputs and outputs. During setup, these are used to
        determine the _var_abs_names.
    """

    def __init__(self, **kwargs):
        """
        Initialize all attributes.

        Parameters
        ----------
        **kwargs : dict of keyword arguments
            available here and in all descendants of this system.
        """
        super(Component, self).__init__(**kwargs)
        self._approx_schemes = OrderedDict()

        self._matrix_free = False

        self._var_rel_names = {'input': [], 'output': []}
        self._var_rel2data_io = {}

    def add_input(self, name, val=1.0, shape=None, src_indices=None, units=None,
                  desc='', var_set=0):
        """
        Add an input variable to the component.

        Parameters
        ----------
        name : str
            name of the variable in this component's namespace.
        val : float or list or tuple or ndarray or Iterable
            The initial value of the variable being added in user-defined units.
            Default is 1.0.
        shape : int or tuple or list or None
            Shape of this variable, only required if src_indices not provided and
            val is not an array. Default is None.
        src_indices : int or list of ints or tuple of ints or int ndarray or Iterable or None
            The indices of the source variable to transfer data from.
            If val is given as an array_like object, the shapes of val and
            src_indices must match. A value of None implies this input depends
            on all entries of source. Default is None.
        units : str or None
            Units in which this input variable will be provided to the component
            during execution. Default is None, which means it is unitless.
        desc : str
            description of the variable
        var_set : hashable object
            For advanced users only. ID or color for this variable, relevant for
            reconfigurability. Default is 0.
        """
        if inspect.stack()[1][3] == '__init__':
            warn_deprecation("In the future, the 'add_input' method must be "
                             "called from 'initialize_variables' rather than "
                             "in the '__init__' function.")

        if units == 'unitless':
            warn_deprecation("Input '%s' has units='unitless' but 'unitless' "
                             "has been deprecated. Use "
                             "units=None instead.  Note that connecting a "
                             "unitless variable to one with units is no longer "
                             "an error, but will issue a warning instead." %
                             name)
            units = None

        # First, type check all arguments
        if not isinstance(name, str):
            raise TypeError('The name argument should be a string')
        if not np.isscalar(val) and not isinstance(val, (list, tuple, np.ndarray, Iterable)):
            raise TypeError('The val argument should be a float, list, tuple, ndarray or Iterable')
        if shape is not None and not isinstance(shape, (int, tuple, list)):
            raise TypeError('The shape argument should be an int, tuple, or list')
        if src_indices is not None and not isinstance(src_indices, (int, list, tuple,
                                                                    np.ndarray, Iterable)):
            raise TypeError('The src_indices argument should be an int, list, '
                            'tuple, ndarray or Iterable')
        if units is not None and not isinstance(units, str):
            raise TypeError('The units argument should be a str or None')

        # Check that units are valid
        if units is not None and not valid_units(units):
            raise ValueError("The units '%s' are invalid" % units)

        metadata = {}

        # value, shape: based on args, making sure they are compatible
        metadata['value'], metadata['shape'] = ensure_compatible(name, val,
                                                                 shape,
                                                                 src_indices)

        # src_indices: None or ndarray
        if src_indices is None:
            metadata['src_indices'] = None
        else:
            metadata['src_indices'] = np.atleast_1d(src_indices)

        # units: taken as is
        metadata['units'] = units

        # desc: taken as is
        metadata['desc'] = desc

        # var_set: taken as is
        metadata['var_set'] = var_set

        # We may not know the pathname yet, so we have to use name for now, instead of abs_name.
        self._var_rel2data_io[name] = {'prom': name, 'rel': name,
                                       'my_idx': len(self._var_rel_names['input']),
                                       'type': 'input', 'metadata': metadata}
        self._var_rel_names['input'].append(name)
        self._var_allprocs_prom2abs_list['input'][name] = [name]

    def add_output(self, name, val=1.0, shape=None, units=None, res_units=None, desc='',
                   lower=None, upper=None, ref=1.0, ref0=0.0,
                   res_ref=1.0, res_ref0=0.0, var_set=0):
        """
        Add an output variable to the component.

        Parameters
        ----------
        name : str
            name of the variable in this component's namespace.
        val : float or list or tuple or ndarray
            The initial value of the variable being added in user-defined units. Default is 1.0.
        shape : int or tuple or list or None
            Shape of this variable, only required if val is not an array.
            Default is None.
        units : str or None
            Units in which the output variables will be provided to the component during execution.
            Default is None, which means it has no units.
        res_units : str or None
            Units in which the residuals of this output will be given to the user when requested.
            Default is None, which means it has no units.
        desc : str
            description of the variable.
        lower : float or list or tuple or ndarray or Iterable or None
            lower bound(s) in user-defined units. It can be (1) a float, (2) an array_like
            consistent with the shape arg (if given), or (3) an array_like matching the shape of
            val, if val is array_like. A value of None means this output has no lower bound.
            Default is None.
        upper : float or list or tuple or ndarray or or Iterable None
            upper bound(s) in user-defined units. It can be (1) a float, (2) an array_like
            consistent with the shape arg (if given), or (3) an array_like matching the shape of
            val, if val is array_like. A value of None means this output has no upper bound.
            Default is None.
        ref : float
            Scaling parameter. The value in the user-defined units of this output variable when
            the scaled value is 1. Default is 1.
        ref0 : float
            Scaling parameter. The value in the user-defined units of this output variable when
            the scaled value is 0. Default is 0.
        res_ref : float
            Scaling parameter. The value in the user-defined res_units of this output's residual
            when the scaled value is 1. Default is 1.
        res_ref0 : float
            Scaling parameter. The value in the user-defined res_units of this output's residual
            when the scaled value is 0. Default is 0.
        var_set : hashable object
            For advanced users only. ID or color for this variable, relevant for reconfigurability.
            Default is 0.
        """
        if inspect.stack()[1][3] == '__init__':
            warn_deprecation("In the future, the 'add_output' method must be "
                             "called from 'initialize_variables' rather than "
                             "in the '__init__' function.")

        if units == 'unitless':
            warn_deprecation("Output '%s' has units='unitless' but 'unitless' "
                             "has been deprecated. Use "
                             "units=None instead.  Note that connecting a "
                             "unitless variable to one with units is no longer "
                             "an error, but will issue a warning instead." %
                             name)
            units = None

        # First, type check all arguments
        if not isinstance(name, str):
            raise TypeError('The name argument should be a string')
        if not np.isscalar(val) and not isinstance(val, (list, tuple, np.ndarray, Iterable)):
            raise TypeError('The val argument should be a float, list, tuple, or ndarray')
        if shape is not None and not isinstance(shape, (int, tuple, list)):
            raise TypeError('The shape argument should be an int, tuple, or list')
        if units is not None and not isinstance(units, str):
            raise TypeError('The units argument should be a str or None')
        if res_units is not None and not isinstance(res_units, str):
            raise TypeError('The res_units argument should be a str or None')
        if lower is not None:
            lower = format_as_float_or_array('lower', lower)
        if upper is not None:
            upper = format_as_float_or_array('upper', upper)

<<<<<<< HEAD
        ref = format_as_float_or_array('ref', ref, flatten=True)
        ref0 = format_as_float_or_array('ref0', ref0, flatten=True)
        res_ref = format_as_float_or_array('res_ref', res_ref, flatten=True)
        res_ref0 = format_as_float_or_array('res_ref0', res_ref0, flatten=True)

        # TODO, delete when ready
        #for item in ['ref', 'ref0', 'res_ref', 'res_ref0']:
            #if not np.isscalar(locals()[item]):
                #raise TypeError('The %s argument should be a float' % (item))

=======
>>>>>>> 8737c250
        # Check that units are valid
        if units is not None and not valid_units(units):
            raise ValueError("The units '%s' are invalid" % units)

        metadata = {}

        # value, shape: based on args, making sure they are compatible
        metadata['value'], metadata['shape'] = ensure_compatible(name, val, shape)

        # units, res_units: taken as is
        metadata['units'] = units
        metadata['res_units'] = res_units

        # desc: taken as is
        metadata['desc'] = desc

        # lower, upper: check the shape if necessary
        if lower is not None and not np.isscalar(lower) and \
                np.atleast_1d(lower).shape != metadata['shape']:
            raise ValueError('The lower argument has the wrong shape')
        if upper is not None and not np.isscalar(upper) and \
                np.atleast_1d(upper).shape != metadata['shape']:
            raise ValueError('The upper argument has the wrong shape')
        metadata['lower'] = lower
        metadata['upper'] = upper

        # All refs: check the shape if necessary
        for item, msg in zip([ref, ref0, res_ref, res_ref0],
                             ['ref', 'ref0', 'res_ref', 'res_ref0']):
            if not np.isscalar(item) and \
               np.atleast_1d(item).shape != metadata['shape']:
                raise ValueError('The %s argument has the wrong shape' % msg)

        ref = format_as_float_or_array('ref', ref, flatten=True)
        ref0 = format_as_float_or_array('ref0', ref0, flatten=True)
        res_ref = format_as_float_or_array('res_ref', res_ref, flatten=True)
        res_ref0 = format_as_float_or_array('res_ref0', res_ref0, flatten=True)

        # ref, ref0, res_ref, res_ref0: taken as is
        metadata['ref'] = ref
        metadata['ref0'] = ref0
        metadata['res_ref'] = res_ref
        metadata['res_ref0'] = res_ref0

        # var_set: taken as is
        metadata['var_set'] = var_set

        # We may not know the pathname yet, so we have to use name for now, instead of abs_name.
        self._var_rel2data_io[name] = {'prom': name, 'rel': name,
                                       'my_idx': len(self._var_rel_names['output']),
                                       'type': 'output', 'metadata': metadata}
        self._var_rel_names['output'].append(name)
        self._var_allprocs_prom2abs_list['output'][name] = [name]

    def approx_partials(self, of, wrt, method='fd', **kwargs):
        """
        Inform the framework that the specified derivatives are to be approximated.

        Parameters
        ----------
        of : str or list of str
            The name of the residual(s) that derivatives are being computed for.
            May also contain a glob pattern.
        wrt : str or list of str
            The name of the variables that derivatives are taken with respect to.
            This can contain the name of any input or output variable.
            May also contain a glob pattern.
        method : str
            The type of approximation that should be used. Valid options include:
                - 'fd': Finite Difference
        **kwargs : dict
            Keyword arguments for controlling the behavior of the approximation.
        """
        supported_methods = {'fd': FiniteDifference}

        if method not in supported_methods:
            msg = 'Method "{}" is not supported, method must be one of {}'
            raise ValueError(msg.format(method, supported_methods.keys()))

        if method not in self._approx_schemes:
            self._approx_schemes[method] = supported_methods[method]()

        pattern_matches = self._find_partial_matches(of, wrt)

        for of_bundle, wrt_bundle in product(*pattern_matches):
            of_pattern, of_matches = of_bundle
            wrt_pattern, wrt_out, wrt_in = wrt_bundle
            if not of_matches:
                raise ValueError('No matches were found for of="{}"'.format(of_pattern))
            if not (wrt_out or wrt_in):
                raise ValueError('No matches were found for wrt="{}"'.format(wrt_pattern))

            for type_, wrt_matches in [('output', wrt_out), ('input', wrt_in)]:
                for rel_key in product(of_matches, wrt_matches):
                    meta_changes = {
                        'method': method,
                        'type': type_
                    }
                    abs_key = rel_key2abs_key(self, rel_key)
                    meta = self._subjacs_info.get(abs_key, SUBJAC_META_DEFAULTS.copy())
                    meta.update(meta_changes)
                    meta.update(kwargs)
                    self._subjacs_info[abs_key] = meta

    def declare_partials(self, of, wrt, dependent=True,
                         rows=None, cols=None, val=None):
        """
        Store subjacobian metadata for later use.

        Parameters
        ----------
        of : str or list of str
            The name of the residual(s) that derivatives are being computed for.
            May also contain a glob pattern.
        wrt : str or list of str
            The name of the variables that derivatives are taken with respect to.
            This can contain the name of any input or output variable.
            May also contain a glob pattern.
        dependent : bool(True)
            If False, specifies no dependence between the output(s) and the
            input(s). This is only necessary in the case of a sparse global
            jacobian, because if 'dependent=False' is not specified and
            set_subjac_info is not called for a given pair, then a dense
            matrix of zeros will be allocated in the sparse global jacobian
            for that pair.  In the case of a dense global jacobian it doesn't
            matter because the space for a dense subjac will always be
            allocated for every pair.
        rows : ndarray of int or None
            Row indices for each nonzero entry.  For sparse subjacobians only.
        cols : ndarray of int or None
            Column indices for each nonzero entry.  For sparse subjacobians only.
        val : float or ndarray of float or scipy.sparse
            Value of subjacobian.  If rows and cols are not None, this will
            contain the values found at each (row, col) location in the subjac.
        """
        # If only one of rows/cols is specified
        if (rows is None) ^ (cols is None):
            raise ValueError('If one of rows/cols is specified, then both must be specified')

        if val is not None and not issparse(val):
            val = np.atleast_1d(val)
            # np.promote_types  will choose the smallest dtype that can contain both arguments
            safe_dtype = np.promote_types(val.dtype, float)
            val = val.astype(safe_dtype, copy=False)

        if rows is not None:
            if isinstance(rows, (list, tuple, Iterable)):
                rows = np.array(rows, dtype=int)
            if isinstance(cols, (list, tuple, Iterable)):
                cols = np.array(cols, dtype=int)

            if rows.shape != cols.shape:
                raise ValueError('rows and cols must have the same shape,'
                                 ' rows: {}, cols: {}'.format(rows.shape, cols.shape))

            if val is not None and val.shape != (1,) and rows.shape != val.shape:
                raise ValueError('If rows and cols are specified, val must be a scalar or have the '
                                 'same shape, val: {}, rows/cols: {}'.format(val.shape, rows.shape))

        pattern_matches = self._find_partial_matches(of, wrt)

        multiple_items = False

        for of_bundle, wrt_bundle in product(*pattern_matches):
            of_pattern, of_matches = of_bundle
            wrt_pattern, wrt_out, wrt_in = wrt_bundle
            if not of_matches:
                raise ValueError('No matches were found for of="{}"'.format(of_pattern))
            if not (wrt_out or wrt_in):
                raise ValueError('No matches were found for wrt="{}"'.format(wrt_pattern))

            make_copies = (multiple_items
                           or len(of_matches) > 1
                           or (len(wrt_in) + len(wrt_out)) > 1)
            # Setting this to true means that future loop iterations (i.e. if there are multiple
            # items in either of or wrt) will make copies.
            multiple_items = True

            for type_, wrt_matches in [('output', wrt_out), ('input', wrt_in)]:
                for rel_key in product(of_matches, wrt_matches):
                    meta_changes = {
                        'rows': rows,
                        'cols': cols,
                        'value': deepcopy(val) if make_copies else val,
                        'dependent': dependent,
                        'type': type_
                    }
                    abs_key = rel_key2abs_key(self, rel_key)
                    meta = self._subjacs_info.get(abs_key, SUBJAC_META_DEFAULTS.copy())
                    meta.update(meta_changes)
                    self._check_partials_meta(abs_key, meta)
                    self._subjacs_info[abs_key] = meta

    def _find_partial_matches(self, of, wrt):
        """
        Find all partial derivative matches from of and wrt.

        Parameters
        ----------
        of : str or list of str
            The relative name of the residual(s) that derivatives are being computed for.
            May also contain a glob pattern.
        wrt : str or list of str
            The relative name of the variables that derivatives are taken with respect to.
            This can contain the name of any input or output variable.
            May also contain a glob pattern.

        Returns
        -------
        tuple(list, list)
            Pair of lists containing pattern matches (if any). Returns (of_matches, wrt_matches)
            where of_matches is a list of tuples (pattern, matches) and wrt_matches is a list of
            tuples (pattern, output_matches, input_matches).
        """
        of_list = [of] if isinstance(of, string_types) else of
        wrt_list = [wrt] if isinstance(wrt, string_types) else wrt
        glob_patterns = {'*', '?', '['}
        outs = self._var_allprocs_prom2abs_list['output']
        ins = self._var_allprocs_prom2abs_list['input']

        def find_matches(pattern, var_list):
            if glob_patterns.intersection(pattern):
                return [name for name in var_list if fnmatchcase(name, pattern)]
            elif pattern in var_list:
                return [pattern]
            return []

        of_pattern_matches = [(pattern, find_matches(pattern, outs)) for pattern in of_list]
        wrt_pattern_matches = [(pattern, find_matches(pattern, outs), find_matches(pattern, ins))
                               for pattern in wrt_list]
        return of_pattern_matches, wrt_pattern_matches

    def _check_partials_meta(self, abs_key, meta):
        """
        Check a given partial derivative and metadata for the correct shapes.

        Parameters
        ----------
        abs_key : tuple(str,str)
            The of/wrt pair (given absolute names) defining the partial derivative.
        meta : dict
            Metadata dictionary from declare_partials.
        """
        of, wrt = abs_key2rel_key(self, abs_key)
        if meta['dependent']:
            out_size = np.prod(self._var_abs2data_io[abs_key[0]]['metadata']['shape'])
            in_size = np.prod(self._var_abs2data_io[abs_key[1]]['metadata']['shape'])
            rows = meta['rows']
            cols = meta['cols']
            if rows is not None:
                if rows.min() < 0:
                    msg = '{}: d({})/d({}): row indices must be non-negative'
                    raise ValueError(msg.format(self.pathname, of, wrt))
                if cols.min() < 0:
                    msg = '{}: d({})/d({}): col indices must be non-negative'
                    raise ValueError(msg.format(self.pathname, of, wrt))
                if rows.max() >= out_size or cols.max() >= in_size:
                    msg = '{}: d({})/d({}): Expected {}x{} but declared at least {}x{}'
                    raise ValueError(msg.format(
                        self.pathname, of, wrt,
                        out_size, in_size,
                        rows.max() + 1, cols.max() + 1))
            elif meta['value'] is not None:
                val = meta['value']
                val_shape = val.shape
                if len(val_shape) == 1:
                    val_out, val_in = val_shape[0], 1
                else:
                    val_out, val_in = val.shape
                if val_out > out_size or val_in > in_size:
                    msg = '{}: d({})/d({}): Expected {}x{} but val is {}x{}'
                    raise ValueError(msg.format(
                        self.pathname, of, wrt,
                        out_size, in_size,
                        val_out, val_in))

    def _set_partials_meta(self):
        """
        Set subjacobian info into our jacobian.
        """
        with self.jacobian_context() as J:
            for key, meta in iteritems(self._subjacs_info):
                self._check_partials_meta(key, meta)
                J._set_partials_meta(key, meta)

                method = meta.get('method', False)
                if method and meta['dependent']:
                    self._approx_schemes[method].add_approximation(key, meta)

        for approx in self._approx_schemes:
            approx._init_approximations()

    def _setup_partials(self):
        """
        Set up partial derivative sparsity structures and approximation schemes.
        """
        self.initialize_partials()

    def _setup_vector(self, vectors, vector_var_ids, use_ref_vector):
        r"""
        Add this vector and assign sub_vectors to subsystems.

        Sets the following attributes:

        - _vectors
        - _vector_transfers
        - _inputs*
        - _outputs*
        - _residuals*
        - _transfers*

        \* If vec_name is 'nonlinear'

        Parameters
        ----------
        vectors : {'input': <Vector>, 'output': <Vector>, 'residual': <Vector>}
            <Vector> objects corresponding to 'name'.
        vector_var_ids : ndarray[:]
            integer array of all relevant variables for this vector.
        use_ref_vector : bool
            if True, allocate vectors to store ref. values.
        """
        super(Component, self)._setup_vector(vectors, vector_var_ids,
                                             use_ref_vector)

        # Components must load their initial input and output values into the
        # vectors.

        # Note: It's possible for meta['value'] to not match
        #       meta['shape'], and input and output vectors are sized according
        #       to shape, so if, for example, value is not specified it
        #       defaults to 1.0 and the shape can be anything, resulting in the
        #       value of 1.0 being broadcast into all values in the vector
        #       that were allocated according to the shape.
        if vectors['input']._name is 'nonlinear':
            inputs = self._inputs
            outputs = self._outputs
            abs2data = self._var_abs2data_io

            for name in self._var_abs_names['input']:
                inputs[abs2data[name]['rel']] = abs2data[name]['metadata']['value']

            # inputs are nonlinear, so are outputs
            for name in self._var_abs_names['output']:
                outputs[abs2data[name]['rel']] = abs2data[name]['metadata']['value']

    def _setup_variables(self):
        """
        Compute variable dict/list for variables on the current processor.

        Sets the following attributes:
            _var_abs2data_io
            _var_abs_names
            _var_allprocs_prom2abs_list

        Returns
        -------
        {'input': [str, ...], 'output': [str, ...]}
            List of absolute names of owned variables existing on current proc.
        """
        super(Component, self)._setup_variables()

        # Now that we know the pathname, create _var_abs_names from _var_rel_names.
        for type_ in ['input', 'output']:
            abs_names = []
            allprocs_prom2abs_list = {}
            for name in self._var_rel_names[type_]:
                abs_name = rel_name2abs_name(self, name)
                abs_names.append(abs_name)
                allprocs_prom2abs_list[name] = [abs_name]
            self._var_abs_names[type_] = abs_names
            self._var_allprocs_prom2abs_list[type_] = allprocs_prom2abs_list

        # Now that we know the pathname, create _var_abs2data_io from _var_rel2data_io.
        abs2data_io = {}
        for name, data in iteritems(self._var_rel2data_io):
            abs_name = rel_name2abs_name(self, name)
            abs2data_io[abs_name] = data
        self._var_abs2data_io = abs2data_io

        # If this is a component, myproc names = allprocs names
        # and _var_allprocs_prom2abs_list was already computed in add_input / add_output.

        # We use allprocs_abs_names to count the total number of allprocs variables
        # and put it in _var_allprocs_idx_range.
        for type_ in ['input', 'output']:
            self._var_allprocs_idx_range[type_] = [0, len(self._var_abs_names[type_])]

        return self._var_abs_names

    def _setup_variable_indices(self, global_index):
        """
        Compute the global index range for variables on all processors.

        Computes the following attributes:
            _var_allprocs_idx_range

        Parameters
        ----------
        global_index : {'input': int, 'output': int}
            current global variable counter.
        """
        # At this point, _var_allprocs_idx_range is correct except for an offset.
        # We apply the global_index offset to make _var_allprocs_idx_range correct.
        for type_ in ['input', 'output']:
            for ind in range(2):
                self._var_allprocs_idx_range[type_][ind] += global_index[type_]

        # Reset index dict to the global variable counter on all procs.
        # Necessary for younger siblings to have proper index values.
        for type_ in ['input', 'output']:
            global_index[type_] = self._var_allprocs_idx_range[type_][1]<|MERGE_RESOLUTION|>--- conflicted
+++ resolved
@@ -233,19 +233,6 @@
         if upper is not None:
             upper = format_as_float_or_array('upper', upper)
 
-<<<<<<< HEAD
-        ref = format_as_float_or_array('ref', ref, flatten=True)
-        ref0 = format_as_float_or_array('ref0', ref0, flatten=True)
-        res_ref = format_as_float_or_array('res_ref', res_ref, flatten=True)
-        res_ref0 = format_as_float_or_array('res_ref0', res_ref0, flatten=True)
-
-        # TODO, delete when ready
-        #for item in ['ref', 'ref0', 'res_ref', 'res_ref0']:
-            #if not np.isscalar(locals()[item]):
-                #raise TypeError('The %s argument should be a float' % (item))
-
-=======
->>>>>>> 8737c250
         # Check that units are valid
         if units is not None and not valid_units(units):
             raise ValueError("The units '%s' are invalid" % units)
